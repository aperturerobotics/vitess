/*
Copyright 2017 Google Inc.

Licensed under the Apache License, Version 2.0 (the "License");
you may not use this file except in compliance with the License.
You may obtain a copy of the License at

    http://www.apache.org/licenses/LICENSE-2.0

Unless required by applicable law or agreed to in writing, software
distributed under the License is distributed on an "AS IS" BASIS,
WITHOUT WARRANTIES OR CONDITIONS OF ANY KIND, either express or implied.
See the License for the specific language governing permissions and
limitations under the License.
*/

package planbuilder

import (
	"github.com/youtube/vitess/go/vt/sqlparser"
	"github.com/youtube/vitess/go/vt/vttablet/tabletserver/schema"
)

// GenerateFullQuery generates the full query from the ast.
func GenerateFullQuery(statement sqlparser.Statement) *sqlparser.ParsedQuery {
	buf := sqlparser.NewTrackedBuffer(nil)
	statement.Format(buf)
	return buf.ParsedQuery()
}

// GenerateFieldQuery generates a query to just fetch the field info
// by adding impossible where clauses as needed.
func GenerateFieldQuery(statement sqlparser.Statement) *sqlparser.ParsedQuery {
	buf := sqlparser.NewTrackedBuffer(sqlparser.FormatImpossibleQuery).WriteNode(statement)

	if buf.HasBindVars() {
		return nil
	}

	return buf.ParsedQuery()
}

// GenerateLimitQuery generates a select query with a limit clause.
func GenerateLimitQuery(selStmt sqlparser.SelectStatement) *sqlparser.ParsedQuery {
	buf := sqlparser.NewTrackedBuffer(nil)
	switch sel := selStmt.(type) {
	case *sqlparser.Select:
		limit := sel.Limit
		if limit == nil {
			sel.Limit = execLimit
			defer func() {
				sel.Limit = nil
			}()
		}
	case *sqlparser.Union:
		// Code is identical to *Select, but this one is a *Union.
		limit := sel.Limit
		if limit == nil {
			sel.Limit = execLimit
			defer func() {
				sel.Limit = nil
			}()
		}
	}
	buf.Myprintf("%v", selStmt)
	return buf.ParsedQuery()
}

// GenerateInsertOuterQuery generates the outer query for inserts.
func GenerateInsertOuterQuery(ins *sqlparser.Insert) *sqlparser.ParsedQuery {
	buf := sqlparser.NewTrackedBuffer(nil)
	buf.Myprintf("%s %v%sinto %v%v values %a",
		ins.Action,
		ins.Comments,
		ins.Ignore,
		ins.Table,
		ins.Columns,
		":#values",
	)
	return buf.ParsedQuery()
}

// GenerateUpdateOuterQuery generates the outer query for updates.
<<<<<<< HEAD
// If there is no custom formatting needed, formatter can be nil.
func GenerateUpdateOuterQuery(upd *sqlparser.Update, formatter sqlparser.NodeFormatter) *sqlparser.ParsedQuery {
	buf := sqlparser.NewTrackedBuffer(formatter)
	buf.Myprintf("update %v%v set %v where %a", upd.Comments, upd.TableExprs, upd.Exprs, ":#pk")
=======
func GenerateUpdateOuterQuery(upd *sqlparser.Update) *sqlparser.ParsedQuery {
	buf := sqlparser.NewTrackedBuffer(nil)
	buf.Myprintf("update %v%v set %v where %a%v", upd.Comments, upd.TableExprs, upd.Exprs, ":#pk", upd.OrderBy)
>>>>>>> 2584e6c7
	return buf.ParsedQuery()
}

// GenerateDeleteOuterQuery generates the outer query for deletes.
func GenerateDeleteOuterQuery(del *sqlparser.Delete) *sqlparser.ParsedQuery {
	buf := sqlparser.NewTrackedBuffer(nil)
	buf.Myprintf("delete %vfrom %v where %a%v", del.Comments, del.TableExprs, ":#pk", del.OrderBy)
	return buf.ParsedQuery()
}

// GenerateUpdateSubquery generates the subquery for updates.
func GenerateUpdateSubquery(upd *sqlparser.Update, table *schema.Table, aliased *sqlparser.AliasedTableExpr) *sqlparser.ParsedQuery {
	return GenerateSubquery(
		table.Indexes[0].Columns,
		aliased,
		upd.Where,
		upd.OrderBy,
		upd.Limit,
		true,
	)
}

// GenerateDeleteSubquery generates the subquery for deletes.
func GenerateDeleteSubquery(del *sqlparser.Delete, table *schema.Table, aliased *sqlparser.AliasedTableExpr) *sqlparser.ParsedQuery {
	return GenerateSubquery(
		table.Indexes[0].Columns,
		aliased,
		del.Where,
		del.OrderBy,
		del.Limit,
		true,
	)
}

// GenerateSubquery generates a subquery based on the input parameters.
func GenerateSubquery(columns []sqlparser.ColIdent, table *sqlparser.AliasedTableExpr, where *sqlparser.Where, order sqlparser.OrderBy, limit *sqlparser.Limit, forUpdate bool) *sqlparser.ParsedQuery {
	buf := sqlparser.NewTrackedBuffer(nil)
	if limit == nil {
		limit = execLimit
	}
	buf.WriteString("select ")
	prefix := ""
	for _, c := range columns {
		buf.Myprintf("%s%v", prefix, c)
		prefix = ", "
	}
	buf.Myprintf(" from %v%v%v%v", table, where, order, limit)
	if forUpdate {
		buf.Myprintf(sqlparser.ForUpdateStr)
	}
	return buf.ParsedQuery()
}<|MERGE_RESOLUTION|>--- conflicted
+++ resolved
@@ -81,16 +81,10 @@
 }
 
 // GenerateUpdateOuterQuery generates the outer query for updates.
-<<<<<<< HEAD
 // If there is no custom formatting needed, formatter can be nil.
 func GenerateUpdateOuterQuery(upd *sqlparser.Update, formatter sqlparser.NodeFormatter) *sqlparser.ParsedQuery {
 	buf := sqlparser.NewTrackedBuffer(formatter)
-	buf.Myprintf("update %v%v set %v where %a", upd.Comments, upd.TableExprs, upd.Exprs, ":#pk")
-=======
-func GenerateUpdateOuterQuery(upd *sqlparser.Update) *sqlparser.ParsedQuery {
-	buf := sqlparser.NewTrackedBuffer(nil)
 	buf.Myprintf("update %v%v set %v where %a%v", upd.Comments, upd.TableExprs, upd.Exprs, ":#pk", upd.OrderBy)
->>>>>>> 2584e6c7
 	return buf.ParsedQuery()
 }
 
