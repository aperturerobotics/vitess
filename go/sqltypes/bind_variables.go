--- conflicted
+++ resolved
@@ -127,13 +127,8 @@
 	//	}, nil
 	case time.Time:
 		return &querypb.BindVariable{
-<<<<<<< HEAD
 			Type:  querypb.Type_TIMESTAMP,
-			Value: []byte(v.String()),
-=======
-			Type:   querypb.Type_TIMESTAMP,
 			Value: []byte(v.Format("2006-01-02 15:04:05.000000")),
->>>>>>> 55a46c5d
 		}, nil
 	// TODO: somehow support types.Timespan
 	case nil:
