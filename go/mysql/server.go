/*
Copyright 2019 The Vitess Authors.

Licensed under the Apache License, Version 2.0 (the "License");
you may not use this file except in compliance with the License.
You may obtain a copy of the License at

    http://www.apache.org/licenses/LICENSE-2.0

Unless required by applicable law or agreed to in writing, software
distributed under the License is distributed on an "AS IS" BASIS,
WITHOUT WARRANTIES OR CONDITIONS OF ANY KIND, either express or implied.
See the License for the specific language governing permissions and
limitations under the License.
*/

package mysql

import (
<<<<<<< HEAD
=======
	"context"
	"crypto/tls"
>>>>>>> 71d73507
	"fmt"
	"io"
	"net"
	"strings"
	"time"

	"github.com/dolthub/vitess/go/sqltypes"
	"github.com/dolthub/vitess/go/stats"
	"github.com/dolthub/vitess/go/sync2"
	"github.com/dolthub/vitess/go/tb"
	"github.com/dolthub/vitess/go/vt/log"
	querypb "github.com/dolthub/vitess/go/vt/proto/query"
	"github.com/dolthub/vitess/go/vt/proto/vtrpc"
	"github.com/dolthub/vitess/go/vt/sqlparser"
	"github.com/dolthub/vitess/go/vt/vterrors"
)

const (
	// DefaultServerVersion is the default server version we're sending to the client.
	// Can be changed.
	DefaultServerVersion = "8.0.33"

	// timing metric keys
	connectTimingKey = "Connect"
	queryTimingKey   = "Query"
)

var (
	// Metrics
	timings    = stats.NewTimings("MysqlServerTimings", "MySQL server timings", "operation")
	connAccept = stats.NewCounter("MysqlServerConnAccepted", "Connections accepted by MySQL server")
	connSlow   = stats.NewCounter("MysqlServerConnSlow", "Connections that took more than the configured mysql_slow_connect_warn_threshold to establish")
)

// A Handler is an interface used by Listener to send queries.
// The implementation of this interface may store data in the ClientData
// field of the Connection for its own purposes.
//
// For a given Connection, all these methods are serialized. It means
// only one of these methods will be called concurrently for a given
// Connection. So access to the Connection ClientData does not need to
// be protected by a mutex.
//
// However, each connection is using one go routine, so multiple
// Connection objects can call these concurrently, for different Connections.
type Handler interface {
	// NewConnection is called when a connection is created.
	// It is not established yet. The handler can decide to
	// set StatusFlags that will be returned by the handshake methods.
	// In particular, ServerStatusAutocommit might be set.
	NewConnection(c *Conn)

	// ConnectionClosed is called when a connection is closed.
	ConnectionClosed(c *Conn)

	// ConnectionAborted is called when a new connection cannot be fully established. For
	// example, if a client connects to the server, but fails authentication, or can't
	// negotiate an authentication handshake, this method will be called to let integrators
	// know about the failed connection attempt.
	ConnectionAborted(c *Conn, reason string) error

	// ComInitDB is called once at the beginning to set db name,
	// and subsequently for every ComInitDB event.
	ComInitDB(c *Conn, schemaName string) error

	// ComQuery is called when a connection receives a query.
	// Note the contents of the query slice may change after
	// the first call to callback. So the Handler should not
	// hang on to the byte slice.
<<<<<<< HEAD
	ComQuery(c *Conn, query string, callback ResultSpoolFn) error
=======
	ComQuery(ctx context.Context, c *Conn, query string, callback ResultSpoolFn) error
>>>>>>> 71d73507

	// ComMultiQuery is called when a connection receives a query and the
	// client supports MULTI_STATEMENT. It should process the first
	// statement in |query| and return the remainder. It will be called
	// multiple times until the remainder is |""|.
	ComMultiQuery(ctx context.Context, c *Conn, query string, callback ResultSpoolFn) (string, error)

	// ComPrepare is called when a connection receives a prepared
	// statement query.
	ComPrepare(ctx context.Context, c *Conn, query string, prepare *PrepareData) ([]*querypb.Field, error)

	// ComStmtExecute is called when a connection receives a statement
	// execute query.
	ComStmtExecute(ctx context.Context, c *Conn, prepare *PrepareData, callback func(*sqltypes.Result) error) error

	// WarningCount is called at the end of each query to obtain
	// the value to be returned to the client in the EOF packet.
	// Note that this will be called either in the context of the
	// ComQuery callback if the result does not contain any fields,
	// or after the last ComQuery call completes.
	WarningCount(c *Conn) uint16

	// ComResetConnection is called when a connection receives a COM_RESET_CONNECTION signal.
	// This is used to reset the session state (e.g. clearing user vars, resetting session vars, releasing
	// locks, releasing cached prepared statements, etc). One of the primary use cases for COM_RESET_CONNECTION
	// is to reset a pooled connection's session state so that it can be safely returned to the connection pool
	// and given to another application process to reuse.
	ComResetConnection(c *Conn) error

	// ParserOptionsForConnection returns any parser options that should be used for the given connection. For
	// example, if the connection has enabled ANSI_QUOTES or ANSI SQL_MODE, then the parser needs to know that
	// in order to parse queries correctly. This is primarily needed when a prepared statement request comes in,
	// and the Vitess layer needs to parse the query to identify the query parameters so that the correct response
	// packets can be sent.
	ParserOptionsForConnection(c *Conn) (sqlparser.ParserOptions, error)
}

// BinlogReplicaHandler is an extension to the Handler interface, to add support for binlog replication server commands.
type BinlogReplicaHandler interface {
	// ComRegisterReplica is called when a connection receives a ComRegisterReplica request
	ComRegisterReplica(c *Conn, replicaHost string, replicaPort uint16, replicaUser string, replicaPassword string) error

	// ComBinlogDumpGTID is called when a connection receives a ComBinlogDumpGTID request
	ComBinlogDumpGTID(c *Conn, logFile string, logPos uint64, gtidSet GTIDSet) error
}

// ResultSpoolFn is the callback function used by ComQuery and related functions to handle rows returned by a query
type ResultSpoolFn func(res *sqltypes.Result, more bool) error

// ExtendedHandler is an extension to Handler to support additional protocols on top of MySQL.
type ExtendedHandler interface {
	// ComParsedQuery is called when a connection receives a query that has already been parsed. Note the contents
	// of the query slice may change after the first call to callback. So the Handler should not hang on to the byte
	// slice.
	ComParsedQuery(ctx context.Context, c *Conn, query string, parsed sqlparser.Statement, callback ResultSpoolFn) error

	// ComPrepareParsed is called when a connection receives a prepared statement query that has already been parsed.
	ComPrepareParsed(ctx context.Context, c *Conn, query string, parsed sqlparser.Statement, prepare *PrepareData) (ParsedQuery, []*querypb.Field, error)

	// ComBind is called when a connection receives a request to bind a prepared statement to a set of values.
	ComBind(ctx context.Context, c *Conn, query string, parsedQuery ParsedQuery, prepare *PrepareData) (BoundQuery, []*querypb.Field, error)

	// ComExecuteBound is called when a connection receives a request to execute a prepared statement that has already
	// bound to a set of values.
	ComExecuteBound(ctx context.Context, c *Conn, query string, boundQuery BoundQuery, callback ResultSpoolFn) error
}

// ParsedQuery is a marker type for communication between the ExtendedHandler interface and integrators, representing a
// query plan that can be examined or executed
type ParsedQuery any

// BoundQuery is a marker type for communication between the ExtendedHandler interface and integrators, representing a
// query plan that has been bound to a set of values
type BoundQuery any

// Listener is the MySQL server protocol listener.
type Listener struct {
	// Construction parameters, set by NewListener.

	// authServer is the AuthServer object to use for authentication.
	authServer AuthServer

	// handler is the data handler.
	handler Handler

	// The following parameters are read by multiple connection go
	// routines.  They are not protected by a mutex, so they
	// should be set after NewListener, and not changed while
	// Accept is running.

	// ServerVersion is the version we will advertise.
	ServerVersion string

	// SlowConnectWarnThreshold if non-zero specifies an amount of time
	// beyond which a warning is logged to identify the slow connection
	SlowConnectWarnThreshold sync2.AtomicDuration

	// RequireSecureTransport configures the server to reject connections from insecure clients
	RequireSecureTransport bool
}

// NewListener creates a new Listener.
func NewListener(authServer AuthServer, handler Handler) (*Listener, error) {
	return &Listener{
		authServer:    authServer,
		handler:       handler,
		ServerVersion: DefaultServerVersion,
	}, nil
}

<<<<<<< HEAD
// HandleConn is called in a go routine for each client connection.
// FIXME(alainjobart) handle per-connection logs in a way that makes sense.
func (l *Listener) HandleConn(conn net.Conn, connectionID uint32, acceptTime time.Time) {
=======
// Addr returns the listener address.
func (l *Listener) Addr() net.Addr {
	return l.listener.Addr()
}

// Accept runs an accept loop until the listener is closed.
func (l *Listener) Accept() {
	for {
		conn, err := l.listener.Accept()
		if err != nil {
			// Close() was probably called.
			return
		}

		acceptTime := time.Now()

		connectionID := l.connectionID
		l.connectionID++

		for l.maxConns > 0 && uint64(connCount.Get()) >= l.maxConns {
			// TODO: make this behavior configurable (wait v. reject)
			time.Sleep(500 * time.Millisecond)
		}

		connCount.Add(1)
		connAccept.Add(1)
		go l.handle(context.Background(), conn, connectionID, acceptTime)
	}
}

// handle is called in a go routine for each client connection.
// FIXME(alainjobart) handle per-connection logs in a way that makes sense.
func (l *Listener) handle(ctx context.Context, conn net.Conn, connectionID uint32, acceptTime time.Time) {
	if l.connReadTimeout != 0 || l.connWriteTimeout != 0 {
		conn = netutil.NewConnWithTimeouts(conn, l.connReadTimeout, l.connWriteTimeout)
	}
>>>>>>> 71d73507
	c := newServerConn(conn, l)
	c.ConnectionID = connectionID

	// Catch panics, and close the connection in any case.
	defer func() {
		if x := recover(); x != nil {
			log.Errorf("mysql_server caught panic:\n%v\n%s", x, tb.Stack(4))
		}

		// We call flush here in case there's a premature return after
		// startWriterBuffering is called
		c.flush(ctx)

		conn.Close()
	}()

	// Tell the handler about the connection coming and going.
	l.handler.NewConnection(c)
	defer l.handler.ConnectionClosed(c)
	defer c.discardCursor()

	// First build and send the server handshake packet.
	salt, err := c.writeHandshakeV10(l.ServerVersion, l.authServer)
	if err != nil {
		if err != io.EOF {
			l.handleConnectionError(c, fmt.Sprintf("Cannot send HandshakeV10 packet: %v", err))
		}
		return
	}

<<<<<<< HEAD
	// Wait for the client response.
	response, err := c.readEphemeralPacketDirect()
=======
	// Wait for the client response. This has to be a direct read,
	// so we don't buffer the TLS negotiation packets.
	response, err := c.readEphemeralPacketDirect(ctx)
>>>>>>> 71d73507
	if err != nil {
		// Don't log EOF errors. They cause too much spam, same as main read loop.
		if err != io.EOF {
			l.handleConnectionWarning(c, fmt.Sprintf(
				"Cannot read client handshake response from %s: %v, "+
					"it may not be a valid MySQL client", c, err))
		}
		return
	}
	user, authMethod, authResponse, err := l.parseClientHandshakePacket(c, true, response)
	if err != nil {
		l.handleConnectionError(c, fmt.Sprintf(
			"Cannot parse client handshake response from %s: %v", c, err))
		return
	}

	c.recycleReadPacket()

	if c.Capabilities&CapabilityClientSSL > 0 {
		// SSL was enabled. We need to re-read the auth packet.
		response, err = c.readEphemeralPacket(ctx)
		if err != nil {
			l.handleConnectionError(c, fmt.Sprintf(
				"Cannot read post-SSL client handshake response from %s: %v", c, err))
			return
		}

		// Returns copies of the data, so we can recycle the buffer.
		user, authMethod, authResponse, err = l.parseClientHandshakePacket(c, false, response)
		if err != nil {
			l.handleConnectionError(c, fmt.Sprintf(
				"Cannot parse post-SSL client handshake response from %s: %v", c, err))
			return
		}
		c.recycleReadPacket()
	} else {
		/*
			if l.RequireSecureTransport {
				c.writeErrorPacketFromError(vterrors.Errorf(vtrpc.Code_UNAVAILABLE, "server does not allow insecure connections, client must use SSL/TLS"))
			}
		*/
	}

	// See what auth method the AuthServer wants to use for that user.
	authServerMethod, err := l.authServer.AuthMethod(user, conn.RemoteAddr().String())
	if err != nil {
		l.handleConnectionError(c, "auth server failed to determine auth method")
		c.writeErrorPacketFromError(err)
		return
	}

	// Compare with what the client sent back.
	switch {
	case authServerMethod == MysqlNativePassword && authMethod == MysqlNativePassword:
		// Both server and client want to use MysqlNativePassword:
		// the negotiation can be completed right away, using the
		// ValidateHash() method.
		userData, err := l.authServer.ValidateHash(salt, user, authResponse, conn.RemoteAddr())
		if err != nil {
			l.handleConnectionWarning(c, fmt.Sprintf(
				"Error authenticating user using MySQL native password: %v", err))
			c.writeErrorPacketFromError(err)
			return
		}
		c.User = user
		c.UserData = userData

	case authServerMethod == MysqlNativePassword:
		// The server really wants to use MysqlNativePassword,
		// but the client returned a result for something else.

		salt, err := l.authServer.Salt()
		if err != nil {
			return
		}
		//lint:ignore SA4006 This line is required because the binary protocol requires padding with 0
		data := make([]byte, 21)
		data = append(salt, byte(0x00))
		if err := c.writeAuthSwitchRequest(MysqlNativePassword, data); err != nil {
			l.handleConnectionError(c, fmt.Sprintf("Error writing auth switch packet for %s: %v", c, err))
			return
		}

		response, err := c.readEphemeralPacket(ctx)
		if err != nil {
			l.handleConnectionError(c, fmt.Sprintf(
				"Error reading auth switch response for %s: %v", c, err))
			return
		}
		c.recycleReadPacket()

		userData, err := l.authServer.ValidateHash(salt, user, response, conn.RemoteAddr())
		if err != nil {
			l.handleConnectionWarning(c, fmt.Sprintf(
				"Error authenticating user using MySQL native password: %v", err))
			c.writeErrorPacketFromError(err)
			return
		}
		c.User = user
		c.UserData = userData

	default:
		// The server wants to use something else, re-negotiate.

		// Switch our auth method to what the server wants.
		// Dialog plugin expects an AskPassword prompt.
		var data []byte
		if authServerMethod == MysqlDialog {
			data = authServerDialogSwitchData()
		}
		if err := c.writeAuthSwitchRequest(authServerMethod, data); err != nil {
			l.handleConnectionError(c, fmt.Sprintf(
				"Error writing auth switch packet for %s: %v", c, err))
			return
		}

		// Then hand over the rest of the negotiation to the
		// auth server.
		userData, err := l.authServer.Negotiate(c, user, conn.RemoteAddr())
		if err != nil {
			l.handleConnectionWarning(c, fmt.Sprintf(
				"Unable to negotiate authentication: %v", err))
			c.writeErrorPacketFromError(err)
			return
		}
		c.User = user
		c.UserData = userData
	}

	// Set db name.
	if err = l.handler.ComInitDB(c, c.schemaName); err != nil {
		log.Errorf("failed to set the database %s: %v", c, err)

		c.writeErrorPacketFromError(err)
		return
	}

	// Negotiation worked, send OK packet.
	if err := c.writeOKPacket(0, 0, c.StatusFlags, 0); err != nil {
		log.Errorf("Cannot write OK packet to %s: %v", c, err)
		return
	}

	// Record how long we took to establish the connection
	timings.Record(connectTimingKey, acceptTime)

	// Log a warning if it took too long to connect
	connectTime := time.Since(acceptTime)
	if threshold := l.SlowConnectWarnThreshold.Get(); threshold != 0 && connectTime > threshold {
		connSlow.Add(1)
		log.Warningf("Slow connection from %s: %v", c, connectTime)
	}

	for {
		err := c.handleNextCommand(ctx, l.handler)
		if err != nil {
			return
		}
	}
}

// handleConnectionError logs |reason| as an error and notifies the handler that a connection has been aborted.
func (l *Listener) handleConnectionError(c *Conn, reason string) {
	log.Error(reason)
	if err := l.handler.ConnectionAborted(c, reason); err != nil {
		log.Errorf("unable to report connection aborted to handler: %s", err)
	}
}

// handleConnectionWarning logs |reason| as a warning and notifies the handler that a connection has been aborted.
func (l *Listener) handleConnectionWarning(c *Conn, reason string) {
	log.Warning(reason)
	if err := l.handler.ConnectionAborted(c, reason); err != nil {
		log.Errorf("unable to report connection aborted to handler: %s", err)
	}
}

// writeHandshakeV10 writes the Initial Handshake Packet, server side.
// It returns the salt data.
func (c *Conn) writeHandshakeV10(serverVersion string, authServer AuthServer) ([]byte, error) {
	capabilities := CapabilityClientLongPassword |
		CapabilityClientLongFlag |
		CapabilityClientConnectWithDB |
		CapabilityClientProtocol41 |
		CapabilityClientTransactions |
		CapabilityClientSecureConnection |
		CapabilityClientMultiStatements |
		CapabilityClientMultiResults |
		CapabilityClientPluginAuth |
		CapabilityClientPluginAuthLenencClientData |
		CapabilityClientDeprecateEOF |
		CapabilityClientConnAttr |
		CapabilityClientFoundRows |
		CapabilityClientLocalFiles
	/*
		if enableTLS {
			capabilities |= CapabilityClientSSL
		}
	*/

	length :=
		1 + // protocol version
			lenNullString(serverVersion) +
			4 + // connection ID
			8 + // first part of salt data
			1 + // filler byte
			2 + // capability flags (lower 2 bytes)
			1 + // character set
			2 + // status flag
			2 + // capability flags (upper 2 bytes)
			1 + // length of auth plugin data
			10 + // reserved (0)
			13 + // auth-plugin-data
			lenNullString(MysqlNativePassword) // auth-plugin-name

	data := c.startEphemeralPacket(length)
	pos := 0

	// Protocol version.
	pos = writeByte(data, pos, protocolVersion)

	// Copy server version.
	pos = writeNullString(data, pos, serverVersion)

	// Add connectionID in.
	pos = writeUint32(data, pos, c.ConnectionID)

	// Generate the salt, put 8 bytes in.
	salt, err := authServer.Salt()
	if err != nil {
		return nil, err
	}

	pos += copy(data[pos:], salt[:8])

	// One filler byte, always 0.
	pos = writeByte(data, pos, 0)

	// Lower part of the capability flags.
	pos = writeUint16(data, pos, uint16(capabilities))

	// Character set.
	pos = writeByte(data, pos, CharacterSetUtf8)

	// Status flag.
	pos = writeUint16(data, pos, c.StatusFlags)

	// Upper part of the capability flags.
	pos = writeUint16(data, pos, uint16(capabilities>>16))

	// Length of auth plugin data.
	// Always 21 (8 + 13).
	pos = writeByte(data, pos, 21)

	// Reserved 10 bytes: all 0
	pos = writeZeroes(data, pos, 10)

	// Second part of auth plugin data.
	pos += copy(data[pos:], salt[8:])
	data[pos] = 0
	pos++

	// Copy authPluginName. We always start with mysql_native_password.
	pos = writeNullString(data, pos, MysqlNativePassword)

	// Sanity check.
	if pos != len(data) {
		return nil, vterrors.Errorf(vtrpc.Code_INTERNAL, "error building Handshake packet: got %v bytes expected %v", pos, len(data))
	}

	if err := c.writeEphemeralPacket(); err != nil {
		if strings.HasSuffix(err.Error(), "write: connection reset by peer") {
			return nil, io.EOF
		}
		if strings.HasSuffix(err.Error(), "write: broken pipe") {
			return nil, io.EOF
		}
		return nil, err
	}

	return salt, nil
}

// parseClientHandshakePacket parses the handshake sent by the client.
// Returns the username, auth method, auth data, error.
// The original data is not pointed at, and can be freed.
func (l *Listener) parseClientHandshakePacket(c *Conn, firstTime bool, data []byte) (string, string, []byte, error) {
	pos := 0

	// Client flags, 4 bytes.
	clientFlags, pos, ok := readUint32(data, pos)
	if !ok {
		return "", "", nil, vterrors.Errorf(vtrpc.Code_INTERNAL, "parseClientHandshakePacket: can't read client flags")
	}
	if clientFlags&CapabilityClientProtocol41 == 0 {
		return "", "", nil, vterrors.Errorf(vtrpc.Code_INTERNAL, "parseClientHandshakePacket: only support protocol 4.1")
	}

	// Remember a subset of the capabilities, so we can use them
	// later in the protocol. If we re-received the handshake packet
	// after SSL negotiation, do not overwrite capabilities.
	if firstTime {
		c.Capabilities = clientFlags & (CapabilityClientDeprecateEOF | CapabilityClientFoundRows)
	}

	// set connection capability for executing multi statements
	if clientFlags&CapabilityClientMultiStatements > 0 {
		c.Capabilities |= CapabilityClientMultiStatements
	}

	// Max packet size. Don't do anything with this now.
	// See doc.go for more information.
	_, pos, ok = readUint32(data, pos)
	if !ok {
		return "", "", nil, vterrors.Errorf(vtrpc.Code_INTERNAL, "parseClientHandshakePacket: can't read maxPacketSize")
	}

	// Character set. Need to handle it.
	characterSet, pos, ok := readByte(data, pos)
	if !ok {
		return "", "", nil, vterrors.Errorf(vtrpc.Code_INTERNAL, "parseClientHandshakePacket: can't read characterSet")
	}
	c.CharacterSet = characterSet

	// 23x reserved zero bytes.
	pos += 23

	// username
	username, pos, ok := readNullString(data, pos)
	if !ok {
		return "", "", nil, vterrors.Errorf(vtrpc.Code_INTERNAL, "parseClientHandshakePacket: can't read username")
	}

	// auth-response can have three forms.
	var authResponse []byte
	if clientFlags&CapabilityClientPluginAuthLenencClientData != 0 {
		var l uint64
		l, pos, ok = readLenEncInt(data, pos)
		if !ok {
			return "", "", nil, vterrors.Errorf(vtrpc.Code_INTERNAL, "parseClientHandshakePacket: can't read auth-response variable length")
		}
		authResponse, pos, ok = readBytesCopy(data, pos, int(l))
		if !ok {
			return "", "", nil, vterrors.Errorf(vtrpc.Code_INTERNAL, "parseClientHandshakePacket: can't read auth-response")
		}

	} else if clientFlags&CapabilityClientSecureConnection != 0 {
		var l byte
		l, pos, ok = readByte(data, pos)
		if !ok {
			return "", "", nil, vterrors.Errorf(vtrpc.Code_INTERNAL, "parseClientHandshakePacket: can't read auth-response length")
		}

		authResponse, pos, ok = readBytesCopy(data, pos, int(l))
		if !ok {
			return "", "", nil, vterrors.Errorf(vtrpc.Code_INTERNAL, "parseClientHandshakePacket: can't read auth-response")
		}
	} else {
		a := ""
		a, pos, ok = readNullString(data, pos)
		if !ok {
			return "", "", nil, vterrors.Errorf(vtrpc.Code_INTERNAL, "parseClientHandshakePacket: can't read auth-response")
		}
		authResponse = []byte(a)
	}

	// db name.
	if clientFlags&CapabilityClientConnectWithDB != 0 {
		dbname := ""
		dbname, pos, ok = readNullString(data, pos)
		if !ok {
			return "", "", nil, vterrors.Errorf(vtrpc.Code_INTERNAL, "parseClientHandshakePacket: can't read dbname")
		}
		c.schemaName = dbname
	}

	// authMethod (with default)
	authMethod := MysqlNativePassword
	if clientFlags&CapabilityClientPluginAuth != 0 {
		authMethod, pos, ok = readNullString(data, pos)
		if !ok {
			return "", "", nil, vterrors.Errorf(vtrpc.Code_INTERNAL, "parseClientHandshakePacket: can't read authMethod")
		}
	}

	// The JDBC driver sometimes sends an empty string as the auth method when it wants to use mysql_native_password
	if authMethod == "" {
		authMethod = MysqlNativePassword
	}

	// Decode connection attributes send by the client
	if clientFlags&CapabilityClientConnAttr != 0 {
		if _, _, err := parseConnAttrs(data, pos); err != nil {
			log.Warningf("Decode connection attributes send by the client: %v", err)
		}
	}

	return username, authMethod, authResponse, nil
}

func parseConnAttrs(data []byte, pos int) (map[string]string, int, error) {
	var attrLen uint64

	attrLen, pos, ok := readLenEncInt(data, pos)
	if !ok {
		return nil, 0, vterrors.Errorf(vtrpc.Code_INTERNAL, "parseClientHandshakePacket: can't read connection attributes variable length")
	}

	var attrLenRead uint64

	attrs := make(map[string]string)

	for attrLenRead < attrLen {
		var keyLen byte
		keyLen, pos, ok = readByte(data, pos)
		if !ok {
			return nil, 0, vterrors.Errorf(vtrpc.Code_INTERNAL, "parseClientHandshakePacket: can't read connection attribute key length")
		}
		attrLenRead += uint64(keyLen) + 1

		var connAttrKey []byte
		connAttrKey, pos, ok = readBytesCopy(data, pos, int(keyLen))
		if !ok {
			return nil, 0, vterrors.Errorf(vtrpc.Code_INTERNAL, "parseClientHandshakePacket: can't read connection attribute key")
		}

		var valLen byte
		valLen, pos, ok = readByte(data, pos)
		if !ok {
			return nil, 0, vterrors.Errorf(vtrpc.Code_INTERNAL, "parseClientHandshakePacket: can't read connection attribute value length")
		}
		attrLenRead += uint64(valLen) + 1

		var connAttrVal []byte
		connAttrVal, pos, ok = readBytesCopy(data, pos, int(valLen))
		if !ok {
			return nil, 0, vterrors.Errorf(vtrpc.Code_INTERNAL, "parseClientHandshakePacket: can't read connection attribute value")
		}

		attrs[string(connAttrKey[:])] = string(connAttrVal[:])
	}

	return attrs, pos, nil

}

// writeAuthSwitchRequest writes an auth switch request packet.
func (c *Conn) writeAuthSwitchRequest(pluginName string, pluginData []byte) error {
	length := 1 + // AuthSwitchRequestPacket
		len(pluginName) + 1 + // 0-terminated pluginName
		len(pluginData)

	data := c.startEphemeralPacket(length)
	pos := 0

	// Packet header.
	pos = writeByte(data, pos, AuthSwitchRequestPacket)

	// Copy server version.
	pos = writeNullString(data, pos, pluginName)

	// Copy auth data.
	pos += copy(data[pos:], pluginData)

	// Sanity check.
	if pos != len(data) {
		return vterrors.Errorf(vtrpc.Code_INTERNAL, "error building AuthSwitchRequestPacket packet: got %v bytes expected %v", pos, len(data))
	}
	return c.writeEphemeralPacket()
}<|MERGE_RESOLUTION|>--- conflicted
+++ resolved
@@ -17,11 +17,7 @@
 package mysql
 
 import (
-<<<<<<< HEAD
-=======
 	"context"
-	"crypto/tls"
->>>>>>> 71d73507
 	"fmt"
 	"io"
 	"net"
@@ -91,11 +87,7 @@
 	// Note the contents of the query slice may change after
 	// the first call to callback. So the Handler should not
 	// hang on to the byte slice.
-<<<<<<< HEAD
-	ComQuery(c *Conn, query string, callback ResultSpoolFn) error
-=======
 	ComQuery(ctx context.Context, c *Conn, query string, callback ResultSpoolFn) error
->>>>>>> 71d73507
 
 	// ComMultiQuery is called when a connection receives a query and the
 	// client supports MULTI_STATEMENT. It should process the first
@@ -206,48 +198,15 @@
 	}, nil
 }
 
-<<<<<<< HEAD
-// HandleConn is called in a go routine for each client connection.
+// HandleConn handles a connection.
 // FIXME(alainjobart) handle per-connection logs in a way that makes sense.
-func (l *Listener) HandleConn(conn net.Conn, connectionID uint32, acceptTime time.Time) {
-=======
-// Addr returns the listener address.
-func (l *Listener) Addr() net.Addr {
-	return l.listener.Addr()
-}
-
-// Accept runs an accept loop until the listener is closed.
-func (l *Listener) Accept() {
-	for {
-		conn, err := l.listener.Accept()
-		if err != nil {
-			// Close() was probably called.
-			return
-		}
-
-		acceptTime := time.Now()
-
-		connectionID := l.connectionID
-		l.connectionID++
-
-		for l.maxConns > 0 && uint64(connCount.Get()) >= l.maxConns {
-			// TODO: make this behavior configurable (wait v. reject)
-			time.Sleep(500 * time.Millisecond)
-		}
-
-		connCount.Add(1)
-		connAccept.Add(1)
-		go l.handle(context.Background(), conn, connectionID, acceptTime)
-	}
+func (l *Listener) HandleConn(ctx context.Context, conn net.Conn, connectionID uint32, acceptTime time.Time) {
+	l.handle(ctx, conn, connectionID, acceptTime)
 }
 
 // handle is called in a go routine for each client connection.
 // FIXME(alainjobart) handle per-connection logs in a way that makes sense.
 func (l *Listener) handle(ctx context.Context, conn net.Conn, connectionID uint32, acceptTime time.Time) {
-	if l.connReadTimeout != 0 || l.connWriteTimeout != 0 {
-		conn = netutil.NewConnWithTimeouts(conn, l.connReadTimeout, l.connWriteTimeout)
-	}
->>>>>>> 71d73507
 	c := newServerConn(conn, l)
 	c.ConnectionID = connectionID
 
@@ -278,14 +237,9 @@
 		return
 	}
 
-<<<<<<< HEAD
-	// Wait for the client response.
-	response, err := c.readEphemeralPacketDirect()
-=======
 	// Wait for the client response. This has to be a direct read,
 	// so we don't buffer the TLS negotiation packets.
 	response, err := c.readEphemeralPacketDirect(ctx)
->>>>>>> 71d73507
 	if err != nil {
 		// Don't log EOF errors. They cause too much spam, same as main read loop.
 		if err != io.EOF {
