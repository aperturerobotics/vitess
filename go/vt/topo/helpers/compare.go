--- conflicted
+++ resolved
@@ -158,18 +158,7 @@
 		}
 
 		for _, shard := range shards {
-<<<<<<< HEAD
 			for _, cell := range cells {
-=======
-
-			// read the source shard to get the cells
-			si, err := fromTS.GetShard(ctx, keyspace, shard)
-			if err != nil {
-				return vterrors.Wrapf(err, "GetShard(%v, %v)", keyspace, shard)
-			}
-
-			for _, cell := range si.Shard.Cells {
->>>>>>> 8913fcf0
 				fromSRi, err := fromTS.GetShardReplication(ctx, cell, keyspace, shard)
 				if err != nil {
 					return vterrors.Wrapf(err, "GetShardReplication(%v, %v, %v)", cell, keyspace, shard)
