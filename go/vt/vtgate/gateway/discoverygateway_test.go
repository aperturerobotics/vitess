/*
Copyright 2017 Google Inc.

Licensed under the Apache License, Version 2.0 (the "License");
you may not use this file except in compliance with the License.
You may obtain a copy of the License at

    http://www.apache.org/licenses/LICENSE-2.0

Unless required by applicable law or agreedto in writing, software
distributed under the License is distributed on an "AS IS" BASIS,
WITHOUT WARRANTIES OR CONDITIONS OF ANY KIND, either express or implied.
See the License for the specific language governing permissions and
limitations under the License.
*/

package gateway

import (
	"fmt"
	"strings"
	"testing"

	"golang.org/x/net/context"

	"vitess.io/vitess/go/sqltypes"
	"vitess.io/vitess/go/vt/discovery"
	"vitess.io/vitess/go/vt/srvtopo/srvtopotest"
	"vitess.io/vitess/go/vt/topo"
	"vitess.io/vitess/go/vt/topo/memorytopo"
	"vitess.io/vitess/go/vt/topotools"
	"vitess.io/vitess/go/vt/vterrors"

	querypb "vitess.io/vitess/go/vt/proto/query"
	topodatapb "vitess.io/vitess/go/vt/proto/topodata"
	vtrpcpb "vitess.io/vitess/go/vt/proto/vtrpc"
)

func TestDiscoveryGatewayExecute(t *testing.T) {
	testDiscoveryGatewayGeneric(t, func(dg Gateway, target *querypb.Target) error {
		_, err := dg.Execute(context.Background(), target, "query", nil, 0, nil)
		return err
	})
	testDiscoveryGatewayTransact(t, func(dg Gateway, target *querypb.Target) error {
		_, err := dg.Execute(context.Background(), target, "query", nil, 1, nil)
		return err
	})
}

func TestDiscoveryGatewayExecuteBatch(t *testing.T) {
	testDiscoveryGatewayGeneric(t, func(dg Gateway, target *querypb.Target) error {
		queries := []*querypb.BoundQuery{{Sql: "query", BindVariables: nil}}
		_, err := dg.ExecuteBatch(context.Background(), target, queries, false, 0, nil)
		return err
	})
	testDiscoveryGatewayTransact(t, func(dg Gateway, target *querypb.Target) error {
		queries := []*querypb.BoundQuery{{Sql: "query", BindVariables: nil}}
		_, err := dg.ExecuteBatch(context.Background(), target, queries, false, 1, nil)
		return err
	})
}

func TestDiscoveryGatewayExecuteStream(t *testing.T) {
	testDiscoveryGatewayGeneric(t, func(dg Gateway, target *querypb.Target) error {
		err := dg.StreamExecute(context.Background(), target, "query", nil, 0, nil, func(qr *sqltypes.Result) error {
			return nil
		})
		return err
	})
}

func TestDiscoveryGatewayBegin(t *testing.T) {
	testDiscoveryGatewayGeneric(t, func(dg Gateway, target *querypb.Target) error {
		_, err := dg.Begin(context.Background(), target, nil)
		return err
	})
}

func TestDiscoveryGatewayCommit(t *testing.T) {
	testDiscoveryGatewayTransact(t, func(dg Gateway, target *querypb.Target) error {
		return dg.Commit(context.Background(), target, 1)
	})
}

func TestDiscoveryGatewayRollback(t *testing.T) {
	testDiscoveryGatewayTransact(t, func(dg Gateway, target *querypb.Target) error {
		return dg.Rollback(context.Background(), target, 1)
	})
}

func TestDiscoveryGatewayBeginExecute(t *testing.T) {
	testDiscoveryGatewayGeneric(t, func(dg Gateway, target *querypb.Target) error {
		_, _, err := dg.BeginExecute(context.Background(), target, "query", nil, nil)
		return err
	})
}

func TestDiscoveryGatewayBeginExecuteBatch(t *testing.T) {
	testDiscoveryGatewayGeneric(t, func(dg Gateway, target *querypb.Target) error {
		queries := []*querypb.BoundQuery{{Sql: "query", BindVariables: nil}}
		_, _, err := dg.BeginExecuteBatch(context.Background(), target, queries, false, nil)
		return err
	})
}

func TestDiscoveryGatewayGetTablets(t *testing.T) {
	keyspace := "ks"
	shard := "0"
	hc := discovery.NewFakeHealthCheck()
	dg := createDiscoveryGateway(context.Background(), hc, nil, "local", 2).(*discoveryGateway)

	// replica should only use local ones
	hc.Reset()
	dg.tsc.ResetForTesting()
	hc.AddTestTablet("remote", "1.1.1.1", 1001, keyspace, shard, topodatapb.TabletType_REPLICA, true, 10, nil)
	ep1 := hc.AddTestTablet("local", "2.2.2.2", 1001, keyspace, shard, topodatapb.TabletType_REPLICA, true, 10, nil).Tablet()
	tsl := dg.tsc.GetHealthyTabletStats(keyspace, shard, topodatapb.TabletType_REPLICA)
	if len(tsl) != 1 || !topo.TabletEquality(tsl[0].Tablet, ep1) {
		t.Errorf("want %+v, got %+v", ep1, tsl)
	}

	// master should use the one with newer timestamp regardless of cell
	hc.Reset()
	dg.tsc.ResetForTesting()
	hc.AddTestTablet("remote", "1.1.1.1", 1001, keyspace, shard, topodatapb.TabletType_MASTER, true, 5, nil)
	ep1 = hc.AddTestTablet("remote", "2.2.2.2", 1001, keyspace, shard, topodatapb.TabletType_MASTER, true, 10, nil).Tablet()
	tsl = dg.tsc.GetHealthyTabletStats(keyspace, shard, topodatapb.TabletType_MASTER)
	if len(tsl) != 1 || !topo.TabletEquality(tsl[0].Tablet, ep1) {
		t.Errorf("want %+v, got %+v", ep1, tsl)
	}
}

func TestShuffleTablets(t *testing.T) {
	ts1 := discovery.TabletStats{
		Key:     "t1",
		Tablet:  topo.NewTablet(10, "cell1", "host1"),
		Target:  &querypb.Target{Keyspace: "k", Shard: "s", TabletType: topodatapb.TabletType_REPLICA},
		Up:      true,
		Serving: true,
		Stats:   &querypb.RealtimeStats{SecondsBehindMaster: 1, CpuUsage: 0.2},
	}

	ts2 := discovery.TabletStats{
		Key:     "t2",
		Tablet:  topo.NewTablet(10, "cell1", "host2"),
		Target:  &querypb.Target{Keyspace: "k", Shard: "s", TabletType: topodatapb.TabletType_REPLICA},
		Up:      true,
		Serving: true,
		Stats:   &querypb.RealtimeStats{SecondsBehindMaster: 1, CpuUsage: 0.2},
	}

	ts3 := discovery.TabletStats{
		Key:     "t3",
		Tablet:  topo.NewTablet(10, "cell2", "host3"),
		Target:  &querypb.Target{Keyspace: "k", Shard: "s", TabletType: topodatapb.TabletType_REPLICA},
		Up:      true,
		Serving: true,
		Stats:   &querypb.RealtimeStats{SecondsBehindMaster: 1, CpuUsage: 0.2},
	}

	ts4 := discovery.TabletStats{
		Key:     "t4",
		Tablet:  topo.NewTablet(10, "cell2", "host4"),
		Target:  &querypb.Target{Keyspace: "k", Shard: "s", TabletType: topodatapb.TabletType_REPLICA},
		Up:      true,
		Serving: true,
		Stats:   &querypb.RealtimeStats{SecondsBehindMaster: 1, CpuUsage: 0.2},
	}

	sameCellTablets := []discovery.TabletStats{ts1, ts2}
	diffCellTablets := []discovery.TabletStats{ts3, ts4}
	mixedTablets := []discovery.TabletStats{ts1, ts2, ts3, ts4}
	// repeat shuffling 10 times and everytime the same cell tablets should be in the front
	for i := 0; i < 10; i++ {
		shuffleTablets("cell1", sameCellTablets)
		if (len(sameCellTablets) != 2) ||
			(sameCellTablets[0].Key != "t1" && sameCellTablets[0].Key != "t2") ||
			(sameCellTablets[1].Key != "t1" && sameCellTablets[1].Key != "t2") {
			t.Errorf("should shuffle in only same cell tablets, got %+v", sameCellTablets)
		}

		shuffleTablets("cell1", diffCellTablets)
		if (len(diffCellTablets) != 2) ||
			(diffCellTablets[0].Key != "t3" && diffCellTablets[0].Key != "t4") ||
			(diffCellTablets[1].Key != "t3" && diffCellTablets[1].Key != "t4") {
			t.Errorf("should shuffle in only diff cell tablets, got %+v", diffCellTablets)
		}

		shuffleTablets("cell1", mixedTablets)
		if len(mixedTablets) != 4 {
			t.Errorf("should have 4 tablets, got %+v", mixedTablets)
		}

		if (mixedTablets[0].Key != "t1" && mixedTablets[0].Key != "t2") ||
			(mixedTablets[1].Key != "t1" && mixedTablets[1].Key != "t2") {
			t.Errorf("should have same cell tablets in the front, got %+v", mixedTablets)
		}

		if (mixedTablets[2].Key != "t3" && mixedTablets[2].Key != "t4") ||
			(mixedTablets[3].Key != "t3" && mixedTablets[3].Key != "t4") {
			t.Errorf("should have diff cell tablets in the rear, got %+v", mixedTablets)
		}
	}
}

func TestDiscoveryGatewayGetAggregateStats(t *testing.T) {
	keyspace := "ks"
	shard := "0"
	hc := discovery.NewFakeHealthCheck()
	dg := createDiscoveryGateway(context.Background(), hc, nil, "cell1", 2).(*discoveryGateway)

	// replica should only use local ones
	hc.Reset()
	dg.tsc.ResetForTesting()
	hc.AddTestTablet("cell1", "1.1.1.1", 1001, keyspace, shard, topodatapb.TabletType_REPLICA, true, 10, nil)
	hc.AddTestTablet("cell1", "2.2.2.2", 1001, keyspace, shard, topodatapb.TabletType_REPLICA, true, 10, nil)
	target := &querypb.Target{
		Keyspace:   keyspace,
		Shard:      shard,
		TabletType: topodatapb.TabletType_REPLICA,
		Cell:       "cell1",
	}
	tsl, err := dg.tsc.GetAggregateStats(target)
	if err != nil {
		t.Error(err)
	}
	if tsl.HealthyTabletCount != 2 {
		t.Errorf("Expected 2 healthy replica tablets, got: %v", tsl.HealthyTabletCount)
	}
}

func TestDiscoveryGatewayGetAggregateStatsRegion(t *testing.T) {
	keyspace := "ks"
	shard := "0"
	hc := discovery.NewFakeHealthCheck()
<<<<<<< HEAD
	dg := createDiscoveryGateway(context.Background(), hc, nil, "local-east", 2).(*discoveryGateway)
=======
	ts := memorytopo.NewServer("local-west", "local-east", "remote")
	srvTopo := srvtopotest.NewPassthroughSrvTopoServer()
	srvTopo.TopoServer = ts
	dg := createDiscoveryGateway(hc, srvTopo, "local-east", 2).(*discoveryGateway)
>>>>>>> f3bfe8b4

	cellsAlias := &topodatapb.CellsAlias{
		Cells: []string{"local-west", "local-east"},
	}

	ts.CreateCellsAlias(context.Background(), "local", cellsAlias)

	defer ts.DeleteCellsAlias(context.Background(), "local")

	hc.Reset()
	dg.tsc.ResetForTesting()
	hc.AddTestTablet("remote", "1.1.1.1", 1001, keyspace, shard, topodatapb.TabletType_REPLICA, true, 10, nil)
	hc.AddTestTablet("local-west", "2.2.2.2", 1001, keyspace, shard, topodatapb.TabletType_REPLICA, true, 10, nil)
	hc.AddTestTablet("local-east", "3.3.3.3", 1001, keyspace, shard, topodatapb.TabletType_REPLICA, true, 10, nil)

	// Non master targets in the same region as the gateway should be discoverable
	target := &querypb.Target{
		Keyspace:   keyspace,
		Shard:      shard,
		TabletType: topodatapb.TabletType_REPLICA,
		Cell:       "local-west",
	}
	tsl, err := dg.tsc.GetAggregateStats(target)
	if err != nil {
		t.Fatalf("Expected no error, got %v", err)
	}
	if tsl.HealthyTabletCount != 2 {
		t.Errorf("Expected 2 healthy replica tablets, got: %v", tsl.HealthyTabletCount)
	}
}

func TestDiscoveryGatewayGetAggregateStatsMaster(t *testing.T) {
	keyspace := "ks"
	shard := "0"
	hc := discovery.NewFakeHealthCheck()
	dg := createDiscoveryGateway(context.Background(), hc, nil, "cell1", 2).(*discoveryGateway)

	// replica should only use local ones
	hc.Reset()
	dg.tsc.ResetForTesting()
	hc.AddTestTablet("cell1", "1.1.1.1", 1001, keyspace, shard, topodatapb.TabletType_MASTER, true, 10, nil)
	target := &querypb.Target{
		Keyspace:   keyspace,
		Shard:      shard,
		TabletType: topodatapb.TabletType_MASTER,
		Cell:       "cell1",
	}
	tsl, err := dg.tsc.GetAggregateStats(target)
	if err != nil {
		t.Fatalf("Expected no error, got %v", err)
	}
	if tsl.HealthyTabletCount != 1 {
		t.Errorf("Expected one healthy master, got: %v", tsl.HealthyTabletCount)
	}

	// You can get aggregate regardless of the cell when requesting a master
	target = &querypb.Target{
		Keyspace:   keyspace,
		Shard:      shard,
		TabletType: topodatapb.TabletType_MASTER,
		Cell:       "cell2",
	}

	tsl, err = dg.tsc.GetAggregateStats(target)
	if err != nil {
		t.Fatalf("Expected no error, got %v", err)
	}
	if tsl.HealthyTabletCount != 1 {
		t.Errorf("Expected one healthy master, got: %v", tsl.HealthyTabletCount)
	}
}

func TestDiscoveryGatewayGetTabletsInRegion(t *testing.T) {
	keyspace := "ks"
	shard := "0"
	hc := discovery.NewFakeHealthCheck()
	ts := memorytopo.NewServer("local-west", "local-east", "local", "remote")
	srvTopo := srvtopotest.NewPassthroughSrvTopoServer()
	srvTopo.TopoServer = ts

	cellsAlias := &topodatapb.CellsAlias{
		Cells: []string{"local-west", "local-east"},
	}

	dg := createDiscoveryGateway(hc, srvTopo, "local-west", 2).(*discoveryGateway)

	ts.CreateCellsAlias(context.Background(), "local", cellsAlias)

	defer ts.DeleteCellsAlias(context.Background(), "local")

	// this is a test
	// replica should only use local ones
	hc.Reset()
	dg.tsc.ResetForTesting()
	hc.AddTestTablet("remote", "1.1.1.1", 1001, keyspace, shard, topodatapb.TabletType_REPLICA, true, 10, nil)
	ep1 := hc.AddTestTablet("local-west", "2.2.2.2", 1001, keyspace, shard, topodatapb.TabletType_REPLICA, true, 10, nil).Tablet()
	ep2 := hc.AddTestTablet("local-east", "3.3.3.3", 1001, keyspace, shard, topodatapb.TabletType_REPLICA, true, 10, nil).Tablet()
	tsl := dg.tsc.GetHealthyTabletStats(keyspace, shard, topodatapb.TabletType_REPLICA)
	if len(tsl) != 2 || (!topo.TabletEquality(tsl[0].Tablet, ep1) && !topo.TabletEquality(tsl[0].Tablet, ep2)) {
		t.Fatalf("want %+v or %+v, got %+v", ep1, ep2, tsl)
	}
}
func TestDiscoveryGatewayGetTabletsWithRegion(t *testing.T) {
	keyspace := "ks"
	shard := "0"
	hc := discovery.NewFakeHealthCheck()
<<<<<<< HEAD
	dg := createDiscoveryGateway(context.Background(), hc, nil, "local", 2).(*discoveryGateway)
	topo.UpdateCellsToRegionsForTests(map[string]string{
		"local-west": "local",
		"local-east": "local",
		"local":      "local",
		"remote":     "remote",
	})
=======
	ts := memorytopo.NewServer("local-west", "local-east", "local", "remote")
	srvTopo := srvtopotest.NewPassthroughSrvTopoServer()
	srvTopo.TopoServer = ts

	cellsAlias := &topodatapb.CellsAlias{
		Cells: []string{"local-west", "local-east"},
	}

	dg := createDiscoveryGateway(hc, srvTopo, "local", 2).(*discoveryGateway)

	ts.CreateCellsAlias(context.Background(), "local", cellsAlias)

	defer ts.DeleteCellsAlias(context.Background(), "local")
>>>>>>> f3bfe8b4

	// this is a test
	// replica should only use local ones
	hc.Reset()
	dg.tsc.ResetForTesting()
	hc.AddTestTablet("remote", "1.1.1.1", 1001, keyspace, shard, topodatapb.TabletType_REPLICA, true, 10, nil)
	ep1 := hc.AddTestTablet("local-west", "2.2.2.2", 1001, keyspace, shard, topodatapb.TabletType_REPLICA, true, 10, nil).Tablet()
	ep2 := hc.AddTestTablet("local-east", "3.3.3.3", 1001, keyspace, shard, topodatapb.TabletType_REPLICA, true, 10, nil).Tablet()
	tsl := dg.tsc.GetHealthyTabletStats(keyspace, shard, topodatapb.TabletType_REPLICA)
	if len(tsl) != 2 || (!topo.TabletEquality(tsl[0].Tablet, ep1) && !topo.TabletEquality(tsl[0].Tablet, ep2)) {
		t.Fatalf("want %+v or %+v, got %+v", ep1, ep2, tsl)
	}
}

func BenchmarkOneCellGetAggregateStats(b *testing.B) { benchmarkCellsGetAggregateStats(1, b) }

func BenchmarkTenCellGetAggregateStats(b *testing.B) { benchmarkCellsGetAggregateStats(10, b) }

func Benchmark100CellGetAggregateStats(b *testing.B) { benchmarkCellsGetAggregateStats(100, b) }

func Benchmark1000CellGetAggregateStats(b *testing.B) { benchmarkCellsGetAggregateStats(1000, b) }

func benchmarkCellsGetAggregateStats(i int, b *testing.B) {
	keyspace := "ks"
	shard := "0"
	hc := discovery.NewFakeHealthCheck()
	dg := createDiscoveryGateway(context.Background(), hc, nil, "cell0", 2).(*discoveryGateway)
	cellsToregions := make(map[string]string)
	for j := 0; j < i; j++ {
		cell := fmt.Sprintf("cell%v", j)
		cellsToregions[cell] = "local"
	}

	//topo.UpdateCellsToRegionsForTests(cellsToregions)
	hc.Reset()
	dg.tsc.ResetForTesting()

	for j := 0; j < i; j++ {
		cell := fmt.Sprintf("cell%v", j)
		ip := fmt.Sprintf("%v.%v.%v,%v", j, j, j, j)
		hc.AddTestTablet(cell, ip, 1001, keyspace, shard, topodatapb.TabletType_REPLICA, true, 10, nil)
	}

	target := &querypb.Target{
		Keyspace:   keyspace,
		Shard:      shard,
		TabletType: topodatapb.TabletType_REPLICA,
		Cell:       "cell0",
	}

	for n := 0; n < b.N; n++ {
		_, err := dg.tsc.GetAggregateStats(target)
		if err != nil {
			b.Fatalf("Expected no error, got %v", err)
		}
	}
}

func testDiscoveryGatewayGeneric(t *testing.T, f func(dg Gateway, target *querypb.Target) error) {
	keyspace := "ks"
	shard := "0"
	tabletType := topodatapb.TabletType_REPLICA
	target := &querypb.Target{
		Keyspace:   keyspace,
		Shard:      shard,
		TabletType: tabletType,
	}
	hc := discovery.NewFakeHealthCheck()
	dg := createDiscoveryGateway(context.Background(), hc, nil, "cell", 2).(*discoveryGateway)

	// no tablet
	hc.Reset()
	dg.tsc.ResetForTesting()
	want := []string{"target: ks.0.replica", "no valid tablet"}
	err := f(dg, target)
	verifyShardErrors(t, err, want, vtrpcpb.Code_UNAVAILABLE)

	// tablet with error
	hc.Reset()
	dg.tsc.ResetForTesting()
	hc.AddTestTablet("cell", "1.1.1.1", 1001, keyspace, shard, tabletType, false, 10, fmt.Errorf("no connection"))
	err = f(dg, target)
	verifyShardErrors(t, err, want, vtrpcpb.Code_UNAVAILABLE)

	// tablet without connection
	hc.Reset()
	dg.tsc.ResetForTesting()
	_ = hc.AddTestTablet("cell", "1.1.1.1", 1001, keyspace, shard, tabletType, false, 10, nil).Tablet()
	err = f(dg, target)
	verifyShardErrors(t, err, want, vtrpcpb.Code_UNAVAILABLE)

	// retry error
	hc.Reset()
	dg.tsc.ResetForTesting()
	sc1 := hc.AddTestTablet("cell", "1.1.1.1", 1001, keyspace, shard, tabletType, true, 10, nil)
	sc2 := hc.AddTestTablet("cell", "1.1.1.1", 1002, keyspace, shard, tabletType, true, 10, nil)
	sc1.MustFailCodes[vtrpcpb.Code_FAILED_PRECONDITION] = 1
	sc2.MustFailCodes[vtrpcpb.Code_FAILED_PRECONDITION] = 1
	ep1 := sc1.Tablet()
	ep2 := sc2.Tablet()

	err = f(dg, target)
	verifyContainsError(t, err, "target: ks.0.replica", vtrpcpb.Code_FAILED_PRECONDITION)
	verifyShardErrorEither(t, err,
		fmt.Sprintf(`used tablet: %s`, topotools.TabletIdent(ep1)),
		fmt.Sprintf(`used tablet: %s`, topotools.TabletIdent(ep2)))

	// fatal error
	hc.Reset()
	dg.tsc.ResetForTesting()
	sc1 = hc.AddTestTablet("cell", "1.1.1.1", 1001, keyspace, shard, tabletType, true, 10, nil)
	sc2 = hc.AddTestTablet("cell", "1.1.1.1", 1002, keyspace, shard, tabletType, true, 10, nil)
	sc1.MustFailCodes[vtrpcpb.Code_FAILED_PRECONDITION] = 1
	sc2.MustFailCodes[vtrpcpb.Code_FAILED_PRECONDITION] = 1
	ep1 = sc1.Tablet()
	ep2 = sc2.Tablet()
	err = f(dg, target)
	verifyContainsError(t, err, "target: ks.0.replica", vtrpcpb.Code_FAILED_PRECONDITION)
	verifyShardErrorEither(t, err,
		fmt.Sprintf(`used tablet: %s`, topotools.TabletIdent(ep1)),
		fmt.Sprintf(`used tablet: %s`, topotools.TabletIdent(ep2)))

	// server error - no retry
	hc.Reset()
	dg.tsc.ResetForTesting()
	sc1 = hc.AddTestTablet("cell", "1.1.1.1", 1001, keyspace, shard, tabletType, true, 10, nil)
	sc1.MustFailCodes[vtrpcpb.Code_INVALID_ARGUMENT] = 1
	ep1 = sc1.Tablet()
	err = f(dg, target)
	verifyContainsError(t, err, fmt.Sprintf(`used tablet: %s`, topotools.TabletIdent(ep1)), vtrpcpb.Code_INVALID_ARGUMENT)

	// no failure
	hc.Reset()
	dg.tsc.ResetForTesting()
	hc.AddTestTablet("cell", "1.1.1.1", 1001, keyspace, shard, tabletType, true, 10, nil)
	err = f(dg, target)
	if err != nil {
		t.Errorf("want nil, got %v", err)
	}
}

func testDiscoveryGatewayTransact(t *testing.T, f func(dg Gateway, target *querypb.Target) error) {
	keyspace := "ks"
	shard := "0"
	tabletType := topodatapb.TabletType_REPLICA
	target := &querypb.Target{
		Keyspace:   keyspace,
		Shard:      shard,
		TabletType: tabletType,
	}
	hc := discovery.NewFakeHealthCheck()
	dg := createDiscoveryGateway(context.Background(), hc, nil, "cell", 2).(*discoveryGateway)

	// retry error - no retry
	hc.Reset()
	dg.tsc.ResetForTesting()
	sc1 := hc.AddTestTablet("cell", "1.1.1.1", 1001, keyspace, shard, tabletType, true, 10, nil)
	sc2 := hc.AddTestTablet("cell", "1.1.1.1", 1002, keyspace, shard, tabletType, true, 10, nil)
	sc1.MustFailCodes[vtrpcpb.Code_FAILED_PRECONDITION] = 1
	sc2.MustFailCodes[vtrpcpb.Code_FAILED_PRECONDITION] = 1
	ep1 := sc1.Tablet()
	ep2 := sc2.Tablet()

	err := f(dg, target)
	verifyContainsError(t, err, "target: ks.0.replica", vtrpcpb.Code_FAILED_PRECONDITION)
	format := `used tablet: %s`
	verifyShardErrorEither(t, err,
		fmt.Sprintf(format, topotools.TabletIdent(ep1)),
		fmt.Sprintf(format, topotools.TabletIdent(ep2)))

	// server error - no retry
	hc.Reset()
	dg.tsc.ResetForTesting()
	sc1 = hc.AddTestTablet("cell", "1.1.1.1", 1001, keyspace, shard, tabletType, true, 10, nil)
	sc1.MustFailCodes[vtrpcpb.Code_INVALID_ARGUMENT] = 1
	ep1 = sc1.Tablet()
	err = f(dg, target)
	verifyContainsError(t, err, "target: ks.0.replica", vtrpcpb.Code_INVALID_ARGUMENT)
	verifyContainsError(t, err, fmt.Sprintf(format, topotools.TabletIdent(ep1)), vtrpcpb.Code_INVALID_ARGUMENT)
}

func verifyContainsError(t *testing.T, err error, wantErr string, wantCode vtrpcpb.Code) {
	if err == nil || !strings.Contains(err.Error(), wantErr) {
		t.Fatalf("wanted error: \n%s\n, got error: \n%v\n", wantErr, err)
	}
	if code := vterrors.Code(err); code != wantCode {
		t.Fatalf("wanted error code: %s, got: %v", wantCode, code)
	}
}

func verifyShardErrorEither(t *testing.T, err error, a, b string) {
	if err == nil || !strings.Contains(err.Error(), a) || !strings.Contains(err.Error(), b) {
		t.Fatalf("wanted error to contain: %v or %v\n, got error: %v", a, b, err)
	}
}

func verifyShardErrors(t *testing.T, err error, wantErrors []string, wantCode vtrpcpb.Code) {
	if err != nil {
		for _, wantErr := range wantErrors {
			if err == nil || !strings.Contains(err.Error(), wantErr) {
				t.Fatalf("wanted error: \n%s\n, got error: \n%v\n", wantErr, err)
			}
		}
	}
	if code := vterrors.Code(err); code != wantCode {
		t.Fatalf("wanted error code: %s, got: %v", wantCode, code)
	}
}<|MERGE_RESOLUTION|>--- conflicted
+++ resolved
@@ -233,14 +233,10 @@
 	keyspace := "ks"
 	shard := "0"
 	hc := discovery.NewFakeHealthCheck()
-<<<<<<< HEAD
-	dg := createDiscoveryGateway(context.Background(), hc, nil, "local-east", 2).(*discoveryGateway)
-=======
 	ts := memorytopo.NewServer("local-west", "local-east", "remote")
 	srvTopo := srvtopotest.NewPassthroughSrvTopoServer()
 	srvTopo.TopoServer = ts
-	dg := createDiscoveryGateway(hc, srvTopo, "local-east", 2).(*discoveryGateway)
->>>>>>> f3bfe8b4
+	dg := createDiscoveryGateway(context.Background(), hc, srvTopo, "local-east", 2).(*discoveryGateway)
 
 	cellsAlias := &topodatapb.CellsAlias{
 		Cells: []string{"local-west", "local-east"},
@@ -325,7 +321,7 @@
 		Cells: []string{"local-west", "local-east"},
 	}
 
-	dg := createDiscoveryGateway(hc, srvTopo, "local-west", 2).(*discoveryGateway)
+	dg := createDiscoveryGateway(context.Background(), hc, srvTopo, "local-west", 2).(*discoveryGateway)
 
 	ts.CreateCellsAlias(context.Background(), "local", cellsAlias)
 
@@ -347,15 +343,6 @@
 	keyspace := "ks"
 	shard := "0"
 	hc := discovery.NewFakeHealthCheck()
-<<<<<<< HEAD
-	dg := createDiscoveryGateway(context.Background(), hc, nil, "local", 2).(*discoveryGateway)
-	topo.UpdateCellsToRegionsForTests(map[string]string{
-		"local-west": "local",
-		"local-east": "local",
-		"local":      "local",
-		"remote":     "remote",
-	})
-=======
 	ts := memorytopo.NewServer("local-west", "local-east", "local", "remote")
 	srvTopo := srvtopotest.NewPassthroughSrvTopoServer()
 	srvTopo.TopoServer = ts
@@ -364,12 +351,11 @@
 		Cells: []string{"local-west", "local-east"},
 	}
 
-	dg := createDiscoveryGateway(hc, srvTopo, "local", 2).(*discoveryGateway)
+	dg := createDiscoveryGateway(context.Background(), hc, srvTopo, "local", 2).(*discoveryGateway)
 
 	ts.CreateCellsAlias(context.Background(), "local", cellsAlias)
 
 	defer ts.DeleteCellsAlias(context.Background(), "local")
->>>>>>> f3bfe8b4
 
 	// this is a test
 	// replica should only use local ones
