--- conflicted
+++ resolved
@@ -877,23 +877,13 @@
     }
     $$ = &DBDDL{Action: CreateStr, DBName: string($4), IfNotExists: ne, CharsetCollate: $5}
   }
-<<<<<<< HEAD
-| CREATE definer_opt TRIGGER ID trigger_time trigger_event ON table_name FOR EACH ROW trigger_order_opt lexer_position special_comment_mode trigger_body lexer_position
+| CREATE definer_opt TRIGGER trigger_name trigger_time trigger_event ON table_name FOR EACH ROW trigger_order_opt lexer_position special_comment_mode trigger_body lexer_position
   {
     $$ = &DDL{Action: CreateStr, Table: $8, TriggerSpec: &TriggerSpec{Name: string($4), Time: $5, Event: $6, Order: $12, Body: $15}, SpecialCommentMode: $14, SubStatementPositionStart: $13, SubStatementPositionEnd: $16 - 1}
   }
-| CREATE definer_opt PROCEDURE ID '(' proc_param_list_opt ')' characteristic_list_opt lexer_old_position special_comment_mode statement_list_statement lexer_position
+| CREATE definer_opt PROCEDURE procedure_name '(' proc_param_list_opt ')' characteristic_list_opt lexer_old_position special_comment_mode statement_list_statement lexer_position
   {
     $$ = &DDL{Action: CreateStr, ProcedureSpec: &ProcedureSpec{Name: string($4), Definer: $2, Params: $6, Characteristics: $8, Body: $11}, SpecialCommentMode: $10, SubStatementPositionStart: $9, SubStatementPositionEnd: $12 - 1}
-=======
-| CREATE definer_opt TRIGGER trigger_name trigger_time trigger_event ON table_name FOR EACH ROW trigger_order_opt lexer_position trigger_body lexer_position
-  {
-    $$ = &DDL{Action: CreateStr, Table: $8, TriggerSpec: &TriggerSpec{TrigName: $4, Time: $5, Event: $6, Order: $12, Body: $14}, SubStatementPositionStart: $13, SubStatementPositionEnd: $15 - 1}
-  }
-| CREATE definer_opt PROCEDURE procedure_name '(' proc_param_list_opt ')' characteristic_list_opt lexer_position statement_list_statement lexer_position
-  {
-    $$ = &DDL{Action: CreateStr, ProcedureSpec: &ProcedureSpec{ProcName: $4, Definer: $2, Params: $6, Characteristics: $8, Body: $10}, SubStatementPositionStart: $9, SubStatementPositionEnd: $11 - 1}
->>>>>>> 950b2a1e
   }
 | CREATE USER not_exists_opt account_with_auth_list default_role_opt tls_options account_limits pass_lock_options user_comment_attribute
   {
