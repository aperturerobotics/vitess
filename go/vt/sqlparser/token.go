/*
Copyright 2019 The Vitess Authors.

Licensed under the Apache License, Version 2.0 (the "License");
you may not use this file except in compliance with the License.
You may obtain a copy of the License at

    http://www.apache.org/licenses/LICENSE-2.0

Unless required by applicable law or agreed to in writing, software
distributed under the License is distributed on an "AS IS" BASIS,
WITHOUT WARRANTIES OR CONDITIONS OF ANY KIND, either express or implied.
See the License for the specific language governing permissions and
limitations under the License.
*/

package sqlparser

import (
	"bytes"
	"fmt"
	"io"

	"github.com/dolthub/vitess/go/bytes2"
	"github.com/dolthub/vitess/go/sqltypes"
	"github.com/dolthub/vitess/go/vt/vterrors"
<<<<<<< HEAD
	"io"
=======
>>>>>>> 442cf0a7
)

const (
	defaultBufSize = 4096
	eofChar        = 0x100
)

// Tokenizer is the struct used to generate SQL
// tokens for the parser.
type Tokenizer struct {
	InStream             io.Reader
	AllowComments        bool
	SkipSpecialComments  bool
	lastChar             uint16
	Position             int
	OldPosition          int
	lastToken            []byte
	lastNonNilToken      []byte
	LastError            error
	posVarIndex          int
	ParseTree            Statement
	nesting              int
	multi                bool
	specialComment       *Tokenizer
<<<<<<< HEAD
	partialIdentifier    []byte
=======
>>>>>>> 442cf0a7
	potentialAccountName bool

	// If true, the parser should collaborate to set `stopped` on this
	// tokenizer after a statement is parsed. From that point forward, the
	// tokenizer will return EOF, instead of new tokens. `ParseOne` uses
	// this to parse the first delimited statement and then return the
	// trailer.
	stopAfterFirstStmt bool
	stopped            bool

	buf     []byte
	bufPos  int
	bufSize int

	queryBuf []byte
}

// NewStringTokenizer creates a new Tokenizer for the
// sql string.
func NewStringTokenizer(sql string) *Tokenizer {
	buf := []byte(sql)
	return &Tokenizer{
		buf:     buf,
		bufSize: len(buf),
	}
}

// NewTokenizer creates a new Tokenizer reading a sql
// string from the io.Reader.
func NewTokenizer(r io.Reader) *Tokenizer {
	return &Tokenizer{
		InStream: r,
		buf:      make([]byte, defaultBufSize),
	}
}

// keywords is a map of mysql keywords that fall into two categories:
// 1) keywords considered reserved by MySQL
// 2) keywords for us to handle specially in sql.y
//
// Those marked as UNUSED are likely reserved keywords. We add them here so that
// when rewriting queries we can properly backtick quote them so they don't cause issues
//
// NOTE: If you add new keywords, add them also to the reserved_keywords or
// non_reserved_keywords grammar in sql.y -- this will allow the keyword to be used
// in identifiers. See the docs for each grammar to determine which one to put it into.
// Everything in this list will be escaped when used as identifier in printing.
var keywords = map[string]int{
	"_binary":                  UNDERSCORE_BINARY,
	"_utf8mb4":                 UNDERSCORE_UTF8MB4,
	"accessible":               UNUSED,
	"account":                  ACCOUNT,
	"action":                   ACTION,
	"add":                      ADD,
	"admin":                    ADMIN,
	"after":                    AFTER,
	"against":                  AGAINST,
	"all":                      ALL,
	"alter":                    ALTER,
	"analyze":                  ANALYZE,
	"and":                      AND,
	"as":                       AS,
	"asc":                      ASC,
	"asensitive":               UNUSED,
	"attribute":                ATTRIBUTE,
	"authentication":           AUTHENTICATION,
	"auto_increment":           AUTO_INCREMENT,
	"avg":                      AVG,
	"before":                   BEFORE,
	"begin":                    BEGIN,
	"between":                  BETWEEN,
	"serial":                   SERIAL,
	"bigint":                   BIGINT,
	"binary":                   BINARY,
	"bit":                      BIT,
	"bit_and":                  BIT_AND,
	"bit_or":                   BIT_OR,
	"bit_xor":                  BIT_XOR,
	"blob":                     BLOB,
	"bool":                     BOOL,
	"boolean":                  BOOLEAN,
	"both":                     BOTH,
	"by":                       BY,
	"call":                     CALL,
	"cascade":                  CASCADE,
	"case":                     CASE,
	"cast":                     CAST,
	"catalog_name":             CATALOG_NAME,
	"change":                   CHANGE,
	"channel":                  CHANNEL,
	"char":                     CHAR,
	"character":                CHARACTER,
	"charset":                  CHARSET,
	"check":                    CHECK,
	"cipher":                   CIPHER,
	"class_origin":             CLASS_ORIGIN,
	"client":                   CLIENT,
	"collate":                  COLLATE,
	"collation":                COLLATION,
	"column":                   COLUMN,
	"column_name":              COLUMN_NAME,
	"columns":                  COLUMNS,
	"comment":                  COMMENT_KEYWORD,
	"commit":                   COMMIT,
	"committed":                COMMITTED,
	"condition":                CONDITION,
	"connection":               CONNECTION,
	"constraint":               CONSTRAINT,
	"constraint_catalog":       CONSTRAINT_CATALOG,
	"constraint_name":          CONSTRAINT_NAME,
	"constraint_schema":        CONSTRAINT_SCHEMA,
	"contains":                 CONTAINS,
	"continue":                 CONTINUE,
	"convert":                  CONVERT,
	"count":                    COUNT,
	"create":                   CREATE,
	"cross":                    CROSS,
	"cume_dist":                CUME_DIST,
	"current":                  CURRENT,
	"current_date":             CURRENT_DATE,
	"current_time":             CURRENT_TIME,
	"current_timestamp":        CURRENT_TIMESTAMP,
	"current_user":             CURRENT_USER,
	"cursor":                   CURSOR,
	"cursor_name":              CURSOR_NAME,
	"database":                 DATABASE,
	"databases":                DATABASES,
	"data":                     DATA,
	"date":                     DATE,
	"datetime":                 DATETIME,
	"day":                      DAY,
	"day_hour":                 UNUSED,
	"day_microsecond":          UNUSED,
	"day_minute":               UNUSED,
	"day_second":               UNUSED,
	"dec":                      DEC,
	"decimal":                  DECIMAL,
	"declare":                  DECLARE,
	"default":                  DEFAULT,
	"definer":                  DEFINER,
	"delayed":                  UNUSED,
	"delete":                   DELETE,
	"dense_rank":               DENSE_RANK,
	"desc":                     DESC,
	"describe":                 DESCRIBE,
	"deterministic":            DETERMINISTIC,
	"disable":                  DISABLE,
	"distinct":                 DISTINCT,
	"distinctrow":              UNUSED,
	"div":                      DIV,
	"double":                   DOUBLE,
	"drop":                     DROP,
	"duplicate":                DUPLICATE,
	"each":                     EACH,
	"else":                     ELSE,
	"elseif":                   ELSEIF,
	"enable":                   ENABLE,
	"enclosed":                 ENCLOSED,
	"encryption":               ENCRYPTION,
	"end":                      END,
	"enforced":                 ENFORCED,
	"engine":                   ENGINE,
	"engines":                  ENGINES,
	"enum":                     ENUM,
	"error":                    ERROR,
	"errors":                   ERRORS,
	"escape":                   ESCAPE,
	"escaped":                  ESCAPED,
	"event":                    EVENT,
	"except":                   EXCEPT,
	"execute":                  EXECUTE,
	"exists":                   EXISTS,
	"exit":                     EXIT,
	"expansion":                EXPANSION,
	"expire":                   EXPIRE,
	"explain":                  EXPLAIN,
	"failed_login_attempts":    FAILED_LOGIN_ATTEMPTS,
	"false":                    FALSE,
	"fetch":                    UNUSED,
	"fields":                   FIELDS,
	"file":                     FILE,
	"first":                    FIRST,
	"first_value":              FIRST_VALUE,
	"fixed":                    FIXED,
	"float":                    FLOAT_TYPE,
	"float4":                   UNUSED,
	"float8":                   UNUSED,
	"flush":                    FLUSH,
	"following":                FOLLOWING,
	"follows":                  FOLLOWS,
	"for":                      FOR,
	"force":                    FORCE,
	"foreign":                  FOREIGN,
	"format":                   FORMAT,
	"found":                    FOUND,
	"from":                     FROM,
	"full":                     FULL,
	"fulltext":                 FULLTEXT,
	"function":                 FUNCTION,
	"general":                  GENERAL,
	"generated":                UNUSED,
	"geometry":                 GEOMETRY,
	"geometrycollection":       GEOMETRYCOLLECTION,
	"get":                      UNUSED,
	"global":                   GLOBAL,
	"grant":                    GRANT,
	"grants":                   GRANTS,
	"group":                    GROUP,
	"group_concat":             GROUP_CONCAT,
	"grouping":                 GROUPING,
	"groups":                   GROUPS,
	"handler":                  HANDLER,
	"having":                   HAVING,
	"high_priority":            UNUSED,
	"history":                  HISTORY,
	"hosts":                    HOSTS,
	"hour_microsecond":         UNUSED,
	"hour_minute":              UNUSED,
	"hour_second":              UNUSED,
	"identified":               IDENTIFIED,
	"if":                       IF,
	"ignore":                   IGNORE,
	"in":                       IN,
	"index":                    INDEX,
	"indexes":                  INDEXES,
	"infile":                   INFILE,
	"initial":                  INITIAL,
	"inner":                    INNER,
	"inout":                    INOUT,
	"insensitive":              UNUSED,
	"insert":                   INSERT,
	"int":                      INT,
	"int1":                     UNUSED,
	"int2":                     UNUSED,
	"int3":                     UNUSED,
	"int4":                     UNUSED,
	"int8":                     UNUSED,
	"integer":                  INTEGER,
	"interval":                 INTERVAL,
	"into":                     INTO,
	"invoker":                  INVOKER,
	"io_after_gtids":           UNUSED,
	"is":                       IS,
	"isolation":                ISOLATION,
	"issuer":                   ISSUER,
	"iterate":                  UNUSED,
	"join":                     JOIN,
	"json":                     JSON,
	"json_arrayagg":            JSON_ARRAYAGG,
	"json_objectagg":           JSON_OBJECTAGG,
	"key":                      KEY,
	"key_block_size":           KEY_BLOCK_SIZE,
	"keys":                     KEYS,
	"kill":                     KILL,
	"lag":                      LAG,
	"language":                 LANGUAGE,
	"last_insert_id":           LAST_INSERT_ID,
	"last_value":               LAST_VALUE,
	"lead":                     LEAD,
	"leading":                  LEADING,
	"leave":                    UNUSED,
	"left":                     LEFT,
	"less":                     LESS,
	"level":                    LEVEL,
	"like":                     LIKE,
	"limit":                    LIMIT,
	"linear":                   UNUSED,
	"lines":                    LINES,
	"linestring":               LINESTRING,
	"load":                     LOAD,
	"local":                    LOCAL,
	"localtime":                LOCALTIME,
	"localtimestamp":           LOCALTIMESTAMP,
	"lock":                     LOCK,
	"logs":                     LOGS,
	"long":                     LONG,
	"longblob":                 LONGBLOB,
	"longtext":                 LONGTEXT,
	"loop":                     UNUSED,
	"low_priority":             LOW_PRIORITY,
	"master_bind":              UNUSED,
	"match":                    MATCH,
	"max":                      MAX,
	"max_connections_per_hour": MAX_CONNECTIONS_PER_HOUR,
	"max_queries_per_hour":     MAX_QUERIES_PER_HOUR,
	"max_updates_per_hour":     MAX_UPDATES_PER_HOUR,
	"max_user_connections":     MAX_USER_CONNECTIONS,
	"maxvalue":                 MAXVALUE,
	"mediumblob":               MEDIUMBLOB,
	"mediumint":                MEDIUMINT,
	"mediumtext":               MEDIUMTEXT,
	"message_text":             MESSAGE_TEXT,
	"middleint":                UNUSED,
	"min":                      MIN,
	"minute_microsecond":       UNUSED,
	"minute_second":            UNUSED,
	"mod":                      MOD,
	"mode":                     MODE,
	"modifies":                 MODIFIES,
	"modify":                   MODIFY,
	"multilinestring":          MULTILINESTRING,
	"multipoint":               MULTIPOINT,
	"multipolygon":             MULTIPOLYGON,
	"mysql_errno":              MYSQL_ERRNO,
	"names":                    NAMES,
	"national":                 NATIONAL,
	"natural":                  NATURAL,
	"nchar":                    NCHAR,
	"never":                    NEVER,
	"next":                     NEXT,
	"no":                       NO,
	"no_write_to_binlog":       NO_WRITE_TO_BINLOG,
	"none":                     NONE,
	"not":                      NOT,
	"nth_value":                NTH_VALUE,
	"ntile":                    NTILE,
	"null":                     NULL,
	"numeric":                  NUMERIC,
	"nvarchar":                 NVARCHAR,
	"of":                       OF,
	"off":                      OFF,
	"offset":                   OFFSET,
	"on":                       ON,
	"only":                     ONLY,
	"optimize":                 OPTIMIZE,
	"optimizer_costs":          OPTIMIZER_COSTS,
	"option":                   OPTION,
	"optional":                 OPTIONAL,
	"optionally":               OPTIONALLY,
	"or":                       OR,
	"order":                    ORDER,
	"out":                      OUT,
	"outer":                    OUTER,
	"outfile":                  UNUSED,
	"over":                     OVER,
	"partition":                PARTITION,
	"password":                 PASSWORD,
	"password_lock_time":       PASSWORD_LOCK_TIME,
	"percent_rank":             PERCENT_RANK,
	"persist":                  PERSIST,
	"persist_only":             PERSIST_ONLY,
	"plugins":                  PLUGINS,
	"point":                    POINT,
	"polygon":                  POLYGON,
	"preceding":                PRECEDING,
	"precedes":                 PRECEDES,
	"precision":                PRECISION,
	"primary":                  PRIMARY,
	"privileges":               PRIVILEGES,
	"procedure":                PROCEDURE,
	"process":                  PROCESS,
	"processlist":              PROCESSLIST,
	"proxy":                    PROXY,
	"query":                    QUERY,
	"random":                   RANDOM,
	"range":                    RANGE,
	"rank":                     RANK,
	"read":                     READ,
	"read_write":               UNUSED,
	"reads":                    READS,
	"real":                     REAL,
	"recursive":                RECURSIVE,
	"references":               REFERENCES,
	"regexp":                   REGEXP,
	"relay":                    RELAY,
	"release":                  RELEASE,
	"reload":                   RELOAD,
	"rename":                   RENAME,
	"reorganize":               REORGANIZE,
	"repair":                   REPAIR,
	"repeat":                   UNUSED,
	"repeatable":               REPEATABLE,
	"replace":                  REPLACE,
	"replication":              REPLICATION,
	"require":                  REQUIRE,
	"resignal":                 RESIGNAL,
	"restrict":                 RESTRICT,
	"reuse":                    REUSE,
	"revoke":                   REVOKE,
	"right":                    RIGHT,
	"rlike":                    REGEXP,
	"role":                     ROLE,
	"rollback":                 ROLLBACK,
	"routine":                  ROUTINE,
	"row":                      ROW,
	"rows":                     ROWS,
	"row_number":               ROW_NUMBER,
	"savepoint":                SAVEPOINT,
	"schema":                   SCHEMA,
	"schema_name":              SCHEMA_NAME,
	"schemas":                  SCHEMAS,
	"security":                 SECURITY,
	"second_microsecond":       UNUSED,
	"select":                   SELECT,
	"sensitive":                UNUSED,
	"separator":                SEPARATOR,
	"sequence":                 SEQUENCE,
	"serializable":             SERIALIZABLE,
	"session":                  SESSION,
	"set":                      SET,
	"share":                    SHARE,
	"show":                     SHOW,
	"shutdown":                 SHUTDOWN,
	"signal":                   SIGNAL,
	"signed":                   SIGNED,
	"slave":                    SLAVE,
	"slow":                     SLOW,
	"smallint":                 SMALLINT,
	"spatial":                  SPATIAL,
	"specific":                 UNUSED,
	"sql":                      SQL,
	"sql_big_result":           UNUSED,
	"sql_cache":                SQL_CACHE,
	"sql_calc_found_rows":      SQL_CALC_FOUND_ROWS,
	"sql_no_cache":             SQL_NO_CACHE,
	"sql_small_result":         UNUSED,
	"sqlexception":             SQLEXCEPTION,
	"sqlstate":                 SQLSTATE,
	"sqlwarning":               SQLWARNING,
	"ssl":                      SSL,
	"start":                    START,
	"starting":                 STARTING,
	"status":                   STATUS,
	"std":                      STD,
	"stddev":                   STDDEV,
	"stddev_pop":               STDDEV_POP,
	"stddev_samp":              STDDEV_SAMP,
	"stored":                   UNUSED,
	"straight_join":            STRAIGHT_JOIN,
	"stream":                   STREAM,
	"subclass_origin":          SUBCLASS_ORIGIN,
	"subject":                  SUBJECT,
	"substr":                   SUBSTR,
	"substring":                SUBSTRING,
	"sum":                      SUM,
	"super":                    SUPER,
	"table":                    TABLE,
	"table_name":               TABLE_NAME,
	"tables":                   TABLES,
	"tablespace":               TABLESPACE,
	"terminated":               TERMINATED,
	"temporary":                TEMPORARY,
	"text":                     TEXT,
	"than":                     THAN,
	"then":                     THEN,
	"time":                     TIME,
	"timestamp":                TIMESTAMP,
	"timestampadd":             TIMESTAMPADD,
	"timestampdiff":            TIMESTAMPDIFF,
	"tinyblob":                 TINYBLOB,
	"tinyint":                  TINYINT,
	"tinytext":                 TINYTEXT,
	"to":                       TO,
	"trailing":                 TRAILING,
	"transaction":              TRANSACTION,
	"trigger":                  TRIGGER,
	"triggers":                 TRIGGERS,
	"trim":                     TRIM,
	"true":                     TRUE,
	"truncate":                 TRUNCATE,
	"unbounded":                UNBOUNDED,
	"uncommitted":              UNCOMMITTED,
	"undo":                     UNDO,
	"union":                    UNION,
	"unique":                   UNIQUE,
	"unlock":                   UNLOCK,
	"unsigned":                 UNSIGNED,
	"update":                   UPDATE,
	"usage":                    USAGE,
	"use":                      USE,
	"user":                     USER,
	"user_resources":           USER_RESOURCES,
	"using":                    USING,
	"utc_date":                 UTC_DATE,
	"utc_time":                 UTC_TIME,
	"utc_timestamp":            UTC_TIMESTAMP,
	"value":                    VALUE,
	"values":                   VALUES,
	"var_pop":                  VAR_POP,
	"varbinary":                VARBINARY,
	"varchar":                  VARCHAR,
	"varcharacter":             UNUSED,
	"variables":                VARIABLES,
	"variance":                 VARIANCE,
	"varying":                  VARYING,
	"view":                     VIEW,
	"virtual":                  UNUSED,
	"warnings":                 WARNINGS,
	"when":                     WHEN,
	"where":                    WHERE,
	"while":                    UNUSED,
	"window":                   WINDOW,
	"with":                     WITH,
	"work":                     WORK,
	"write":                    WRITE,
	"x509":                     X509,
	"xor":                      UNUSED,
	"year":                     YEAR,
	"year_month":               UNUSED,
	"zerofill":                 ZEROFILL,
}

// keywordStrings contains the reverse mapping of token to keyword strings
var keywordStrings = map[int]string{}

func init() {
	for str, id := range keywords {
		if id == UNUSED {
			continue
		}
		keywordStrings[id] = str
	}
}

// KeywordString returns the string corresponding to the given keyword
func KeywordString(id int) string {
	str, ok := keywordStrings[id]
	if !ok {
		return ""
	}
	return str
}

// Lex returns the next token from the Tokenizer.
// This function is used by go yacc.
func (tkn *Tokenizer) Lex(lval *yySymType) int {
	typ, val := tkn.Scan()
	for typ == COMMENT {
		if tkn.AllowComments {
			break
		}
		typ, val = tkn.Scan()
	}
	lval.bytes = val
	tkn.lastToken = val
	if val != nil {
		tkn.lastNonNilToken = val
	}
	return typ
}

// Error is called by go yacc if there's a parsing error.
func (tkn *Tokenizer) Error(err string) {
	buf := &bytes2.Buffer{}
	if tkn.lastNonNilToken != nil {
		fmt.Fprintf(buf, "%s at position %v near '%s'", err, tkn.Position, tkn.lastNonNilToken)
	} else {
		fmt.Fprintf(buf, "%s at position %v", err, tkn.Position)
	}
	tkn.LastError = vterrors.SyntaxError{Message: buf.String(), Position: tkn.Position, Statement: string(tkn.buf)}

	// Try and re-sync to the next statement
	tkn.skipStatement()
}

// Scan scans the tokenizer for the next token and returns
// the token type and an optional value.
func (tkn *Tokenizer) Scan() (int, []byte) {
	if tkn.stopped {
		return 0, nil
	}

	if tkn.specialComment != nil {
		// Enter specialComment scan mode.
		// for scanning such kind of comment: /*! MySQL-specific code */
		specialComment := tkn.specialComment
		tok, val := specialComment.Scan()
		if tok != 0 {
<<<<<<< HEAD
=======
			// return the specialComment scan result as the result
>>>>>>> 442cf0a7
			return tok, val
		}
		// leave specialComment scan mode after all stream consumed.
		tkn.specialComment = nil
	}
	if tkn.potentialAccountName {
		defer func() {
			tkn.potentialAccountName = false
		}()
	}

	tkn.OldPosition = tkn.Position
	if tkn.lastChar == 0 {
		tkn.next()
	}

	tkn.skipBlank()
	switch ch := tkn.lastChar; {
	case isLetter(ch):
		tkn.next()
		if ch == 'X' || ch == 'x' {
			if tkn.lastChar == '\'' {
				tkn.next()
				return tkn.scanHex()
			}
		}
		if ch == 'B' || ch == 'b' {
			if tkn.lastChar == '\'' {
				tkn.next()
				return tkn.scanBitLiteral()
			}
		}
		typ, res := tkn.scanIdentifier(byte(ch), false)
		if tkn.partialIdentifier != nil {
			// prepend partialIdentifier to result
			res = append(tkn.partialIdentifier, res...)
			// remove remaining partialIdentifier for now
			tkn.partialIdentifier = nil
		}
		return typ, res
	case ch == '@':
		tkn.next()
		if tkn.potentialAccountName {
			return int('@'), nil
		}
		isDbSystemVariable := false
		if ch == '@' && tkn.lastChar == '@' {
			isDbSystemVariable = true
		}
		return tkn.scanIdentifier(byte(ch), isDbSystemVariable)
	case isDigit(ch):
		typ, res := tkn.scanNumber(false)
		if typ != LEX_ERROR {
			return typ, res
		}
		// LEX_ERROR is returned from scanNumber iff we see an unexpected character, so try to parse as an identifier
		// Additionally, if we saw a decimal at any point, throw the LEX_ERROR we received before
		for _, c := range res {
			if c == '.' {
				return typ, res
			}
		}
		typ1, res1 := tkn.scanIdentifier(byte(tkn.lastChar), false)
		return typ1, append(res, res1[1:]...) // Concatenate the two partial symbols
	case ch == ':':
		return tkn.scanBindVar()
	case ch == ';':
		if tkn.multi {
			// In multi mode, ';' is treated as EOF. So, we don't advance.
			// Repeated calls to Scan will keep returning 0 until ParseNext
			// forces the advance.
			return 0, nil
		}
		tkn.next()
		return ';', nil
	case ch == eofChar:
		return 0, nil
	default:
		tkn.next()
		switch ch {
		case '=', ',', '(', ')', '+', '*', '%', '^', '~':
			return int(ch), nil
		case '&':
			if tkn.lastChar == '&' {
				tkn.next()
				return AND, nil
			}
			return int(ch), nil
		case '|':
			if tkn.lastChar == '|' {
				tkn.next()
				return OR, nil
			}
			return int(ch), nil
		case '?':
			tkn.posVarIndex++
			buf := new(bytes2.Buffer)
			fmt.Fprintf(buf, ":v%d", tkn.posVarIndex)
			return VALUE_ARG, buf.Bytes()
		case '.':
			if isDigit(tkn.lastChar) {
				typ, res := tkn.scanNumber(true)
				if typ != LEX_ERROR {
					return typ, res
				}
				// Save result to be concatenated to result
				tkn.partialIdentifier = res[1:] // ignore decimal point
			}
			return int(ch), nil
		case '/':
			switch tkn.lastChar {
			case '/':
				tkn.next()
				return tkn.scanCommentType1("//")
			case '*':
				tkn.next()
				if tkn.lastChar == '!' && !tkn.SkipSpecialComments {
					return tkn.scanMySQLSpecificComment()
				}
				return tkn.scanCommentType2()
			default:
				return int(ch), nil
			}
		case '#':
			return tkn.scanCommentType1("#")
		case '-':
			switch tkn.lastChar {
			case '-':
				tkn.next()
				return tkn.scanCommentType1("--")
			case '>':
				tkn.next()
				if tkn.lastChar == '>' {
					tkn.next()
					return JSON_UNQUOTE_EXTRACT_OP, nil
				}
				return JSON_EXTRACT_OP, nil
			}
			return int(ch), nil
		case '<':
			switch tkn.lastChar {
			case '>':
				tkn.next()
				return NE, nil
			case '<':
				tkn.next()
				return SHIFT_LEFT, nil
			case '=':
				tkn.next()
				switch tkn.lastChar {
				case '>':
					tkn.next()
					return NULL_SAFE_EQUAL, nil
				default:
					return LE, nil
				}
			default:
				return int(ch), nil
			}
		case '>':
			switch tkn.lastChar {
			case '=':
				tkn.next()
				return GE, nil
			case '>':
				tkn.next()
				return SHIFT_RIGHT, nil
			default:
				return int(ch), nil
			}
		case '!':
			if tkn.lastChar == '=' {
				tkn.next()
				return NE, nil
			}
			return int(ch), nil
		case '\'', '"':
			return tkn.scanString(ch, STRING)
		case '`':
			return tkn.scanLiteralIdentifier()
		default:
			return LEX_ERROR, []byte{byte(ch)}
		}
	}
}

// skipStatement scans until end of statement.
func (tkn *Tokenizer) skipStatement() int {
	for {
		typ, _ := tkn.Scan()
		if typ == 0 || typ == ';' || typ == LEX_ERROR {
			return typ
		}
	}
}

func (tkn *Tokenizer) skipBlank() {
	ch := tkn.lastChar
	for ch == ' ' || ch == '\n' || ch == '\r' || ch == '\t' {
		tkn.next()
		ch = tkn.lastChar
	}
}

func (tkn *Tokenizer) scanIdentifier(firstByte byte, isDbSystemVariable bool) (int, []byte) {
	buffer := &bytes2.Buffer{}
	buffer.WriteByte(firstByte)
	if isDbSystemVariable {
		buffer.WriteByte(byte(tkn.lastChar))
		tkn.next()
	}
	for isLetter(tkn.lastChar) || isDigit(tkn.lastChar) || (isDbSystemVariable && isCarat(tkn.lastChar)) {
		buffer.WriteByte(byte(tkn.lastChar))
		tkn.next()
	}
	if tkn.lastChar == '@' {
		tkn.potentialAccountName = true
	}
	lowered := bytes.ToLower(buffer.Bytes())
	loweredStr := string(lowered)
	if keywordID, found := keywords[loweredStr]; found {
		return keywordID, buffer.Bytes()
	}
	// dual must always be case-insensitive
	if loweredStr == "dual" {
		return ID, lowered
	}
	return ID, buffer.Bytes()
}

func (tkn *Tokenizer) scanHex() (int, []byte) {
	buffer := &bytes2.Buffer{}
	tkn.scanMantissa(16, buffer)
	if tkn.lastChar != '\'' {
		return LEX_ERROR, buffer.Bytes()
	}
	tkn.next()
	if buffer.Len()%2 != 0 {
		return LEX_ERROR, buffer.Bytes()
	}
	return HEX, buffer.Bytes()
}

func (tkn *Tokenizer) scanBitLiteral() (int, []byte) {
	buffer := &bytes2.Buffer{}
	tkn.scanMantissa(2, buffer)
	if tkn.lastChar != '\'' {
		return LEX_ERROR, buffer.Bytes()
	}
	tkn.next()
	return BIT_LITERAL, buffer.Bytes()
}

func (tkn *Tokenizer) scanLiteralIdentifier() (int, []byte) {
	buffer := &bytes2.Buffer{}
	backTickSeen := false
	for {
		if backTickSeen {
			if tkn.lastChar != '`' {
				break
			}
			backTickSeen = false
			buffer.WriteByte('`')
			tkn.next()
			continue
		}
		// The previous char was not a backtick.
		switch tkn.lastChar {
		case '`':
			backTickSeen = true
		case eofChar:
			// Premature EOF.
			return LEX_ERROR, buffer.Bytes()
		default:
			buffer.WriteByte(byte(tkn.lastChar))
		}
		tkn.next()
	}
	if tkn.lastChar == '@' {
		tkn.potentialAccountName = true
	}
	return ID, buffer.Bytes()
}

func (tkn *Tokenizer) scanBindVar() (int, []byte) {
	buffer := &bytes2.Buffer{}
	buffer.WriteByte(byte(tkn.lastChar))
	token := VALUE_ARG
	tkn.next()
	if tkn.lastChar == ':' {
		token = LIST_ARG
		buffer.WriteByte(byte(tkn.lastChar))
		tkn.next()
	}
	if !isLetter(tkn.lastChar) {
		return LEX_ERROR, buffer.Bytes()
	}
	for isLetter(tkn.lastChar) || isDigit(tkn.lastChar) || tkn.lastChar == '.' {
		buffer.WriteByte(byte(tkn.lastChar))
		tkn.next()
	}
	return token, buffer.Bytes()
}

func (tkn *Tokenizer) scanMantissa(base int, buffer *bytes2.Buffer) {
	for digitVal(tkn.lastChar) < base {
		tkn.consumeNext(buffer)
	}
}

func (tkn *Tokenizer) scanNumber(seenDecimalPoint bool) (int, []byte) {
	token := INTEGRAL
	buffer := &bytes2.Buffer{}
	if seenDecimalPoint {
		token = FLOAT
		buffer.WriteByte('.')
		tkn.scanMantissa(10, buffer)
		goto exponent
	}

	// 0x construct.
	if tkn.lastChar == '0' {
		tkn.consumeNext(buffer)
		if tkn.lastChar == 'x' || tkn.lastChar == 'X' {
			token = HEXNUM
			tkn.consumeNext(buffer)
			tkn.scanMantissa(16, buffer)
			goto exit
		}
	}

	tkn.scanMantissa(10, buffer)

	if tkn.lastChar == '.' {
		token = FLOAT
		tkn.consumeNext(buffer)
		tkn.scanMantissa(10, buffer)
	}

exponent:
	if tkn.lastChar == 'e' || tkn.lastChar == 'E' {
		token = FLOAT
		tkn.consumeNext(buffer)
		if tkn.lastChar == '+' || tkn.lastChar == '-' {
			tkn.consumeNext(buffer)
		}
		tkn.scanMantissa(10, buffer)
	}

exit:
	// A letter cannot immediately follow a number.
	if isLetter(tkn.lastChar) {
		return LEX_ERROR, buffer.Bytes()
	}

	return token, buffer.Bytes()
}

func (tkn *Tokenizer) scanString(delim uint16, typ int) (int, []byte) {
	var buffer bytes2.Buffer
	for {
		ch := tkn.lastChar
		if ch == eofChar {
			// Unterminated string.
			return LEX_ERROR, buffer.Bytes()
		}

		if ch != delim && ch != '\\' {
			buffer.WriteByte(byte(ch))

			// Scan ahead to the next interesting character.
			start := tkn.bufPos
			for ; tkn.bufPos < tkn.bufSize; tkn.bufPos++ {
				ch = uint16(tkn.buf[tkn.bufPos])
				if ch == delim || ch == '\\' {
					break
				}
			}

			buffer.Write(tkn.buf[start:tkn.bufPos])
			tkn.Position += (tkn.bufPos - start)

			if tkn.bufPos >= tkn.bufSize {
				// Reached the end of the buffer without finding a delim or
				// escape character.
				tkn.next()
				continue
			}

			tkn.bufPos++
			tkn.Position++
		}
		tkn.next() // Read one past the delim or escape character.

		if ch == '\\' {
			if tkn.lastChar == eofChar {
				// String terminates mid escape character.
				return LEX_ERROR, buffer.Bytes()
			}
			if decodedChar := sqltypes.SQLDecodeMap[byte(tkn.lastChar)]; decodedChar == sqltypes.DontEscape {
				ch = tkn.lastChar
			} else {
				ch = uint16(decodedChar)
			}

		} else if ch == delim && tkn.lastChar != delim {
			// Correctly terminated string, which is not a double delim.
			break
		}

		buffer.WriteByte(byte(ch))
		tkn.next()
	}

	if tkn.lastChar == '@' {
		tkn.potentialAccountName = true
	}
	return typ, buffer.Bytes()
}

func (tkn *Tokenizer) scanCommentType1(prefix string) (int, []byte) {
	buffer := &bytes2.Buffer{}
	buffer.WriteString(prefix)
	for tkn.lastChar != eofChar {
		if tkn.lastChar == '\n' {
			tkn.consumeNext(buffer)
			break
		}
		tkn.consumeNext(buffer)
	}
	return COMMENT, buffer.Bytes()
}

func (tkn *Tokenizer) scanCommentType2() (int, []byte) {
	buffer := &bytes2.Buffer{}
	buffer.WriteString("/*")
	for {
		if tkn.lastChar == '*' {
			tkn.consumeNext(buffer)
			if tkn.lastChar == '/' {
				tkn.consumeNext(buffer)
				break
			}
			continue
		}
		if tkn.lastChar == eofChar {
			return LEX_ERROR, buffer.Bytes()
		}
		tkn.consumeNext(buffer)
	}
	return COMMENT, buffer.Bytes()
}

func (tkn *Tokenizer) scanMySQLSpecificComment() (int, []byte) {
	buffer := &bytes2.Buffer{}
	buffer.WriteString("/*!")
	tkn.next()
	for {
		if tkn.lastChar == '*' {
			tkn.consumeNext(buffer)
			if tkn.lastChar == '/' {
				tkn.consumeNext(buffer)
				break
			}
			continue
		}
		if tkn.lastChar == eofChar {
			return LEX_ERROR, buffer.Bytes()
		}
		tkn.consumeNext(buffer)
	}
	_, sql := ExtractMysqlComment(buffer.String())
	tkn.specialComment = NewStringTokenizer(sql)
	return tkn.Scan()
}

func (tkn *Tokenizer) consumeNext(buffer *bytes2.Buffer) {
	if tkn.lastChar == eofChar {
		// This should never happen.
		panic("unexpected EOF")
	}
	buffer.WriteByte(byte(tkn.lastChar))
	tkn.next()
}

func (tkn *Tokenizer) next() {
	if tkn.bufPos >= tkn.bufSize && tkn.InStream != nil {
		// Try and refill the buffer
		var err error
		tkn.bufPos = 0
		if tkn.bufSize, err = tkn.InStream.Read(tkn.buf); err != io.EOF && err != nil {
			tkn.LastError = err
		}

		// In multi mode (parseNext), we need to keep track of the contents of the current statement string so that
		// lexer offsets work properly on statements that need them
		if tkn.multi {
			tkn.queryBuf = append(tkn.queryBuf, tkn.buf...)
		}
	}

	if tkn.bufPos >= tkn.bufSize {
		if tkn.lastChar != eofChar {
			tkn.Position++
			tkn.lastChar = eofChar
		}
	} else {
		tkn.Position++
		tkn.lastChar = uint16(tkn.buf[tkn.bufPos])
		tkn.bufPos++
	}
}

// reset clears any internal state.
func (tkn *Tokenizer) reset() {
	tkn.ParseTree = nil
	tkn.specialComment = nil
	tkn.posVarIndex = 0
	tkn.nesting = 0
	bufLeft := len(tkn.buf) - tkn.bufPos
	if len(tkn.queryBuf) > bufLeft {
		tkn.queryBuf = tkn.queryBuf[len(tkn.queryBuf)-bufLeft:]
	}
	tkn.Position = 0
	tkn.OldPosition = 0
}

func isLetter(ch uint16) bool {
	return 'a' <= ch && ch <= 'z' || 'A' <= ch && ch <= 'Z' || ch == '_'
}

func isCarat(ch uint16) bool {
	return ch == '.' || ch == '\'' || ch == '"' || ch == '`'
}

func digitVal(ch uint16) int {
	switch {
	case '0' <= ch && ch <= '9':
		return int(ch) - '0'
	case 'a' <= ch && ch <= 'f':
		return int(ch) - 'a' + 10
	case 'A' <= ch && ch <= 'F':
		return int(ch) - 'A' + 10
	}
	return 16 // larger than any legal digit val
}

func isDigit(ch uint16) bool {
	return '0' <= ch && ch <= '9'
}<|MERGE_RESOLUTION|>--- conflicted
+++ resolved
@@ -19,15 +19,10 @@
 import (
 	"bytes"
 	"fmt"
-	"io"
-
 	"github.com/dolthub/vitess/go/bytes2"
 	"github.com/dolthub/vitess/go/sqltypes"
 	"github.com/dolthub/vitess/go/vt/vterrors"
-<<<<<<< HEAD
 	"io"
-=======
->>>>>>> 442cf0a7
 )
 
 const (
@@ -52,10 +47,7 @@
 	nesting              int
 	multi                bool
 	specialComment       *Tokenizer
-<<<<<<< HEAD
 	partialIdentifier    []byte
-=======
->>>>>>> 442cf0a7
 	potentialAccountName bool
 
 	// If true, the parser should collaborate to set `stopped` on this
@@ -624,10 +616,7 @@
 		specialComment := tkn.specialComment
 		tok, val := specialComment.Scan()
 		if tok != 0 {
-<<<<<<< HEAD
-=======
 			// return the specialComment scan result as the result
->>>>>>> 442cf0a7
 			return tok, val
 		}
 		// leave specialComment scan mode after all stream consumed.
